/*
 * Copyright 2011 The Closure Compiler Authors.
 *
 * Licensed under the Apache License, Version 2.0 (the "License");
 * you may not use this file except in compliance with the License.
 * You may obtain a copy of the License at
 *
 *     http://www.apache.org/licenses/LICENSE-2.0
 *
 * Unless required by applicable law or agreed to in writing, software
 * distributed under the License is distributed on an "AS IS" BASIS,
 * WITHOUT WARRANTIES OR CONDITIONS OF ANY KIND, either express or implied.
 * See the License for the specific language governing permissions and
 * limitations under the License.
 */
package com.google.javascript.jscomp;

import static com.google.common.base.Preconditions.checkArgument;
import static com.google.common.base.Preconditions.checkNotNull;
import static com.google.common.base.Preconditions.checkState;

<<<<<<< HEAD
import com.google.common.base.Predicate;
=======
>>>>>>> 5e4850cf
import com.google.common.base.Predicates;
import com.google.common.collect.ImmutableCollection;
import com.google.common.collect.ImmutableList;
import com.google.javascript.jscomp.NodeTraversal.AbstractPostOrderCallback;
import com.google.javascript.jscomp.deps.ModuleLoader;
import com.google.javascript.jscomp.deps.ModuleLoader.ModulePath;
import com.google.javascript.jscomp.parsing.parser.FeatureSet;
import com.google.javascript.rhino.IR;
import com.google.javascript.rhino.JSDocInfo;
import com.google.javascript.rhino.JSDocInfoBuilder;
import com.google.javascript.rhino.Node;
import java.util.ArrayList;
import java.util.List;
import java.util.Objects;

/**
<<<<<<< HEAD
 * Rewrites a CommonJS module http://wiki.commonjs.org/wiki/Modules/1.1.1
 * into a form that can be safely concatenated.
 * Does not add a function around the module body but instead adds suffixes
 * to global variables to avoid conflicts.
 * Calls to require are changed to reference the required module directly.
=======
 * Rewrites a CommonJS module http://wiki.commonjs.org/wiki/Modules/1.1.1 into a form that can be
 * safely concatenated. Does not add a function around the module body but instead adds suffixes to
 * global variables to avoid conflicts. Calls to require are changed to reference the required
 * module directly.
>>>>>>> 5e4850cf
 */
public final class ProcessCommonJSModules extends NodeTraversal.AbstractPreOrderCallback
    implements CompilerPass {
  private static final String EXPORTS = "exports";
  private static final String MODULE = "module";
  private static final String REQUIRE = "require";
  private static final String WEBPACK_REQUIRE = "__webpack_require__";

  public static final DiagnosticType UNKNOWN_REQUIRE_ENSURE =
      DiagnosticType.warning(
          "JSC_COMMONJS_UNKNOWN_REQUIRE_ENSURE_ERROR", "Unrecognized require.ensure call: {0}");

  public static final DiagnosticType SUSPICIOUS_EXPORTS_ASSIGNMENT =
      DiagnosticType.warning(
          "JSC_COMMONJS_SUSPICIOUS_EXPORTS_ASSIGNMENT",
          "Suspicious re-assignment of \"exports\" variable."
              + " Did you actually intend to export something?");

  private final AbstractCompiler compiler;
<<<<<<< HEAD
  private final String exportPropertyName;
=======
>>>>>>> 5e4850cf

  /**
   * Creates a new ProcessCommonJSModules instance which can be used to rewrite CommonJS modules to
   * a concatenable form.
   *
   * @param compiler The compiler
   */
  public ProcessCommonJSModules(AbstractCompiler compiler) {
    this.compiler = compiler;
    if (compiler.getOptions().getLanguageIn().toFeatureSet().has(
        FeatureSet.Feature.KEYWORDS_AS_PROPERTIES)) {
      this.exportPropertyName = "default";
    } else {
      this.exportPropertyName = "cjs";
    }
  }

  @Override
  public void process(Node externs, Node root) {
    NodeTraversal.traverseEs6(compiler, root, this);
  }

  @Override
  public boolean shouldTraverse(NodeTraversal t, Node n, Node parent) {
    if (n.isRoot()) {
      return true;
    } else if (n.isScript()) {
<<<<<<< HEAD
      if (compiler.getOptions().getModuleResolutionMode() == ModuleLoader.ResolutionMode.WEBPACK) {
        removeWebpackModuleShim(n);
      }

      FindImportsAndExports finder = new FindImportsAndExports();
      NodeTraversal.traverseEs6(compiler, n, finder);

      CompilerInput.ModuleType moduleType = compiler.getModuleTypeByName(
          getModuleName(compiler.getInput(n.getInputId())));

      boolean forceModuleDetection = moduleType == CompilerInput.ModuleType.IMPORTED_SCRIPT;
      boolean defaultExportIsConst = true;

      boolean isCommonJsModule = finder.isCommonJsModule();
      ImmutableList.Builder<ExportInfo> exports = ImmutableList.builder();
      boolean needsRetraverse = rewriteWebpackEsmDynamicImports(finder.getWebpackEsmDynamicImports());
      if (isCommonJsModule || forceModuleDetection) {
        finder.reportModuleErrors();

        if (!finder.umdPatterns.isEmpty()) {
          if (finder.replaceUmdPatterns()) {
            needsRetraverse = true;
          }
          // Removing the IIFE rewrites vars. We need to re-traverse
          // to get the new references.
          if (removeIIFEWrapper(n)) {
            needsRetraverse = true;
          }

          if (needsRetraverse) {
            finder = new FindImportsAndExports();
            NodeTraversal.traverseEs6(compiler, n, finder);
          }
        }

        defaultExportIsConst = finder.initializeModule();

=======
      FindImportsAndExports finder = new FindImportsAndExports();
      NodeTraversal.traverseEs6(compiler, n, finder);

      CompilerInput.ModuleType moduleType = compiler.getInput(n.getInputId()).getJsModuleType();
      boolean forceModuleDetection = moduleType == CompilerInput.ModuleType.IMPORTED_SCRIPT;
      boolean isCommonJsModule = finder.isCommonJsModule();
      ImmutableList.Builder<ExportInfo> exports = ImmutableList.builder();
      if (isCommonJsModule || forceModuleDetection) {
        finder.reportModuleErrors();

        if (!finder.umdPatterns.isEmpty()) {
          boolean needsRetraverse = finder.replaceUmdPatterns();

          // Removing the IIFE rewrites vars. We need to re-traverse
          // to get the new references.
          if (removeIIFEWrapper(n)) {
            needsRetraverse = true;
          }

          if (needsRetraverse) {
            finder = new FindImportsAndExports();
            NodeTraversal.traverseEs6(compiler, n, finder);
          }
        }

        finder.initializeModule();

>>>>>>> 5e4850cf
        //UMD pattern replacement can leave detached export references - don't include those
        for (ExportInfo export : finder.getModuleExports()) {
          if (NodeUtil.getEnclosingScript(export.node) != null) {
            exports.add(export);
          }
        }
        for (ExportInfo export : finder.getExports()) {
          if (NodeUtil.getEnclosingScript(export.node) != null) {
            exports.add(export);
          }
        }
      } else if (needsRetraverse) {
        finder = new FindImportsAndExports();
        NodeTraversal.traverseEs6(compiler, n, finder);
      }

      NodeTraversal.traverseEs6(
          compiler,
          n,
<<<<<<< HEAD
          new RewriteModule(isCommonJsModule || forceModuleDetection, exports.build(), defaultExportIsConst));
=======
          new RewriteModule(isCommonJsModule || forceModuleDetection, exports.build()));
>>>>>>> 5e4850cf
    }
    return false;
  }

  public static String getModuleName(CompilerInput input) {
    ModulePath modulePath = input.getPath();
    if (modulePath == null) {
      return null;
    }

    return getModuleName(modulePath);
<<<<<<< HEAD
  }

  public static String getModuleName(ModulePath input) {
    return input.toModuleName();
  }

  public String getBasePropertyImport(String moduleName) {
    if (compiler.getModuleTypeByName(moduleName) == CompilerInput.ModuleType.ES6
        || compiler.getModuleTypeByName(moduleName) == CompilerInput.ModuleType.GOOG) {
      return moduleName;
    }

    return moduleName + "." + exportPropertyName;
  }

  public boolean isCommonJsImport(Node requireCall) {
    return isCommonJsImport(requireCall, compiler.getOptions().getModuleResolutionMode());
  }

  /**
   * Recognize if a node is a module import. We recognize two forms:
   *
   *  - require("something");
   *  - __webpack_require__(4); // only when the module resolution is WEBPACK
   */
  public static boolean isCommonJsImport(Node requireCall, ModuleLoader.ResolutionMode resolutionMode) {
=======
  }

  public static String getModuleName(ModulePath input) {
    return input.toModuleName();
  }

  /** Recognize if a node is a module import: require("something"); */
  public static boolean isCommonJsImport(Node requireCall) {
>>>>>>> 5e4850cf
    if (requireCall.isCall() && requireCall.hasTwoChildren()) {
      if (resolutionMode == ModuleLoader.ResolutionMode.WEBPACK
          && requireCall.getFirstChild().matchesQualifiedName(WEBPACK_REQUIRE)
          && requireCall.getSecondChild().isNumber()) {
        return true;
      } else if (requireCall.getFirstChild().matchesQualifiedName(REQUIRE)
          && requireCall.getSecondChild().isString()) {
        return true;
      }
    } else if (requireCall.isCall()
        && requireCall.getChildCount() == 3
        && resolutionMode == ModuleLoader.ResolutionMode.WEBPACK
        && requireCall.getFirstChild().isQualifiedName()
        && requireCall.getFirstChild().matchesQualifiedName(WEBPACK_REQUIRE + ".bind")
        && requireCall.getSecondChild().isNull()
        && requireCall.getChildAtIndex(2).isNumber()) {
      return true;
    }
    return false;
  }

  public String getCommonJsImportPath(Node requireCall) {
    return getCommonJsImportPath(requireCall, compiler.getOptions().getModuleResolutionMode());
  }

  public static String getCommonJsImportPath(Node requireCall, ModuleLoader.ResolutionMode resolutionMode) {
    if (resolutionMode == ModuleLoader.ResolutionMode.WEBPACK) {
      if (requireCall.getSecondChild().isNumber()) {
        return String.valueOf(Double.valueOf(requireCall.getSecondChild().getDouble()).intValue());
      } else if (requireCall.getChildCount() >= 3 && requireCall.getChildAtIndex(2).isNumber()) {
        return String.valueOf(Double.valueOf(requireCall.getChildAtIndex(2).getDouble()).intValue());
      }
    }

    return requireCall.getSecondChild().getString();
  }

  /**
   * Recognize if a node is a module export. We recognize several forms:
   *
<<<<<<< HEAD
   *  - module.exports = something;
   *  - module.exports.something = something;
   *  - exports.something = something;
=======
   * <ul>
   *   <li> module.exports = something;
   *   <li> module.exports.something = something;
   *   <li> exports.something = something;
   * </ul>
>>>>>>> 5e4850cf
   *
   * <p>In addition, we only recognize an export if the base export object is not defined or is
   * defined in externs.
   */
  public static boolean isCommonJsExport(NodeTraversal t, Node export, ModuleLoader.ResolutionMode resolutionMode) {
    if (export.matchesQualifiedName(MODULE + "." + EXPORTS)) {
      Var v = t.getScope().getVar(MODULE);
      if (v == null || v.isExtern()) {
        return true;
      }
    } else if (export.isName() && EXPORTS.equals(export.getString())) {
      Var v = t.getScope().getVar(export.getString());
      if (v == null || v.isGlobal()) {
        return true;
      }
    }
    return false;
  }

  private boolean isCommonJsExport(NodeTraversal t, Node export) {
    return ProcessCommonJSModules.isCommonJsExport(t, export, compiler.getOptions().getModuleResolutionMode());
  }

    /**
     * Recognize if a node is a dynamic module import. We recognize two forms:
     *
     *  - require.ensure([deps], function(require) {});
     *  - __webpack_require__.(4); // only when the module resolution is WEBPACK
     */
  public static boolean isCommonJsDynamicImportCallback(Node n, ModuleLoader.ResolutionMode resolutionMode) {
    if (resolutionMode != ModuleLoader.ResolutionMode.WEBPACK) {
      return false;
    }
    if (n.isFunction() && isWebpackRequireEnsureCallback(n)) {
      return true;
    }

    return false;
  }

  private static boolean isWebpackRequireEnsureCallback(Node fnc) {
    checkArgument(fnc.isFunction());
    Node fncParams = NodeUtil.getFunctionParameters(fnc);
    if (!(fncParams.hasOneChild()
        && fncParams.getFirstChild().isName()
        && fncParams.getFirstChild().getString().equals("require"))) {
      return false;
    }

    if (!(fnc.getParent().isGetProp()
        && fnc.getGrandparent() != null
        && fnc.getGrandparent().isCall())) {
      return false;
    }
    Node call = fnc.getGrandparent();
    if (call.getPrevious().isGetProp()
        && call.getPrevious().getFirstChild().isCall()
        && call.getPrevious().getFirstFirstChild().isGetProp()
        && call.getPrevious().getFirstFirstChild().isQualifiedName()
        && call.getPrevious().getFirstFirstChild().matchesQualifiedName("__webpack_require__.e")) {
      return true;
    }

    return false;
  }

  /**
   * Information on a Universal Module Definition A UMD is an IF statement and a reference to which
   * branch contains the commonjs export
   */
  static class UmdPattern {
    final Node ifRoot;
    final Node activeBranch;

    UmdPattern(Node ifRoot, Node activeBranch) {
      this.ifRoot = ifRoot;
      this.activeBranch = activeBranch;
    }
  }

  static class ExportInfo {
    final Node node;
    final Scope scope;

    ExportInfo(Node node, Scope scope) {
      this.node = node;
      this.scope = scope;
    }
  }

  private Node getBaseQualifiedNameNode(Node n) {
    Node refParent = n;
    while (refParent.getParent() != null && refParent.getParent().isQualifiedName()) {
      refParent = refParent.getParent();
    }

    return refParent;
  }

  /**
   * UMD modules are often wrapped in an IIFE for cases where they are used as scripts instead of
   * modules. Remove the wrapper.
   * @return Whether an IIFE wrapper was found and removed.
   */
  private boolean removeIIFEWrapper(Node root) {
    checkState(root.isScript());
    Node n = root.getFirstChild();

    // Sometimes scripts start with a semicolon for easy concatenation.
    // Skip any empty statements from those
    while (n != null && n.isEmpty()) {
      n = n.getNext();
    }

    // An IIFE wrapper must be the only non-empty statement in the script,
    // and it must be an expression statement.
    if (n == null || !n.isExprResult() || n.getNext() != null) {
      return false;
    }

    // Function expression can be forced with !, just skip !
    // TODO(ChadKillingsworth):
    //   Expression could also be forced with: + - ~ void
    //   ! ~ void can be repeated any number of times
    if (n != null && n.getFirstChild() != null && n.getFirstChild().isNot()) {
      n = n.getFirstChild();
    }

    Node call = n.getFirstChild();
    if (call == null || !call.isCall()) {
      return false;
    }

    // Find the IIFE call and function nodes
    Node fnc;
    if (call.getFirstChild().isFunction()) {
      fnc = n.getFirstFirstChild();
    } else if (call.getFirstChild().isGetProp()
        && call.getFirstFirstChild().isFunction()
        && call.getFirstFirstChild().getNext().isString()
        && call.getFirstFirstChild().getNext().getString().equals("call")) {
      fnc = call.getFirstFirstChild();

      // We only support explicitly binding "this" to the parent "this" or "exports"
      if (!(call.getSecondChild() != null
          && (call.getSecondChild().isThis() || call.getSecondChild().matchesQualifiedName(EXPORTS)))) {
        return false;
      }
    } else {
      return false;
    }

    if (NodeUtil.isVarArgsFunction(fnc)) {
      return false;
    }

    CompilerInput ci = compiler.getInput(root.getInputId());
    ModulePath modulePath = ci.getPath();
    if (modulePath == null) {
      return false;
    }

    String iifeLabel = getModuleName(modulePath) + "_iifeWrapper";

    FunctionToBlockMutator mutator =
        new FunctionToBlockMutator(compiler, compiler.getUniqueNameIdSupplier());
    Node block = mutator.mutateWithoutRenaming(iifeLabel, fnc, call, null, false, false);
    root.removeChildren();
    root.addChildrenToFront(block.removeChildren());
    reportNestedScopesDeleted(fnc);
    compiler.reportChangeToEnclosingScope(root);

    return true;
  }

  /**
   * For AMD wrappers, webpack adds a shim for the "module" variable. We need
   * that to be a free var so we correct the reference.
   */
  private void removeWebpackModuleShim(Node root) {
    checkState(root.isScript());
    Node n = root.getFirstChild();

    // Sometimes scripts start with a semicolon for easy concatenation.
    // Skip any empty statements from those
    while (n != null && n.isEmpty()) {
      n = n.getNext();
    }

    // An IIFE wrapper must be the only non-empty statement in the script,
    // and it must be an expression statement.
    if (n == null || !n.isExprResult() || n.getNext() != null) {
      return;
    }

    Node call = n.getFirstChild();
    if (call == null || !call.isCall()) {
      return;
    }

    // Find the IIFE call and function nodes
    Node fnc;
    if (call.getFirstChild().isFunction()) {
      fnc = n.getFirstFirstChild();
    } else if (call.getFirstChild().isGetProp()
        && call.getFirstFirstChild().isFunction()
        && call.getFirstFirstChild().getNext().isString()
        && call.getFirstFirstChild().getNext().getString().equals("call")) {
      fnc = call.getFirstFirstChild();
    } else {
      return;
    }

    Node params = NodeUtil.getFunctionParameters(fnc);
    Node moduleParam = null;
    Node param = params.getFirstChild();
    int paramNumber = 0;
    while(param != null) {
      paramNumber++;
      if (param.isName() && param.getString().equals(MODULE)) {
        moduleParam = param;
        break;
      }
      param = param.getNext();
    }
    if (moduleParam == null) {
      return;
    }

    boolean isFreeCall = call.getBooleanProp(Node.FREE_CALL);
    Node arg = call.getChildAtIndex(isFreeCall ? paramNumber : paramNumber + 1);
    if (arg == null) {
      return;
    }

    if (arg.isCall()
        && arg.getFirstChild().isCall()
        && isCommonJsImport(arg.getFirstChild())
        && arg.getSecondChild().isName()
        && arg.getSecondChild().getString().equals(MODULE)) {
      String importPath = getCommonJsImportPath(arg.getFirstChild());

      ModulePath modulePath =
          compiler.getInput(root.getInputId())
              .getPath()
              .resolveJsModule(
                  importPath,
                  arg.getSourceFileName(),
                  arg.getLineno(),
                  arg.getCharno());
      if (modulePath == null) {
        // The module loader will issue an error
        return;
      }

      if (modulePath.toString().contains("/buildin/module.js")) {
        arg.detachFromParent();
        param.detachFromParent();
        compiler.reportChangeToEnclosingScope(call);
      }
    }
  }

  private boolean rewriteWebpackEsmDynamicImports(List<Node> calls) {
    if (calls.size() == 0) {
      return false;
    }
    for (Node call : calls) {
      ArrayList<String> moduleImportPaths = new ArrayList<>();
      moduleImportPaths.add(getCommonJsImportPath(call.getSecondChild()));
      Node importCall = call.getFirstFirstChild();

      if (importCall.getNext() != null
          && importCall.getNext().isString()
          && importCall.getNext().getString().equals("then")) {
        // __webpack_require__.e(1).then(__webpack_require("2")).then(obj => {});
        if (call.getNext() != null
            && call.getNext().isString()
            && call.getNext().getString().equals("then")) {
          Node thenTarget = call.getParent().getNext();

          call.replaceWith(importCall.detach());
          reportNestedScopesDeleted(call);

          Node fncParams = NodeUtil.getFunctionParameters(thenTarget);
          Node fncBody = NodeUtil.getFunctionBody(thenTarget);
          Node script = NodeUtil.getEnclosingScript(thenTarget);
          CompilerInput input = compiler.getInput(script.getInputId());
          int currentModuleNameIndex = 0;
          if (fncParams.hasOneChild()) {
            Node currentParam = fncParams.getFirstChild();

            // We avoid using the getModuleName helper method because
            // ESM Dynamic imports always import the module export object - never the default property
            ModulePath moduleImportPath =
                input
                    .getPath()
                    .resolveJsModule(
                        moduleImportPaths.get(currentModuleNameIndex),
                        currentParam.getSourceFileName(),
                        currentParam.getLineno(),
                        currentParam.getCharno());

            if (!fncBody.isNormalBlock()) {
              Node block = IR.block();
              if (!NodeUtil.isStatement(fncBody)) {
                block.addChildToFront(IR.exprResult(fncBody.detach()));
              } else {
                block.addChildToFront(fncBody.detach());
              }
              block.useSourceInfoFromForTree(fncBody);
              thenTarget.addChildAfter(block, fncParams);
              fncBody = block;
            }

            fncBody.addChildToFront(
                IR.var(currentParam.detach(), IR.name(moduleImportPath.toModuleName()))
                    .useSourceInfoIfMissingFrom(currentParam));

            compiler.reportChangeToChangeScope(thenTarget);
          }
        } else if (call.getFirstChild().isGetProp()
            && call.getFirstChild().getSecondChild().isString()
            && call.getFirstChild().getSecondChild().getString().equals("then")
            && isCommonJsImport(call.getSecondChild())) {
          Node requireCall = call.getSecondChild();
          Node fnc = IR.function(
              IR.name(""),
              IR.paramList(),
              IR.block()).useSourceInfoIfMissingFromForTree(requireCall);

          requireCall.replaceWith(fnc);

          NodeUtil.getFunctionBody(fnc).addChildToFront(IR.returnNode(requireCall).useSourceInfoFrom(requireCall));
          compiler.reportChangeToChangeScope(fnc);
        }
      }
    }
    return true;
  }

  /**
   * Traverse the script. Find all references to CommonJS require (import) and module.exports or
   * export statements. Rewrites any require calls to reference the rewritten module name.
   */
  class FindImportsAndExports implements NodeTraversal.Callback {
    private boolean hasGoogProvideOrModule = false;
    private Node script = null;

    boolean isCommonJsModule() {
      return (exports.size() > 0 || moduleExports.size() > 0) && !hasGoogProvideOrModule;
    }

    List<UmdPattern> umdPatterns = new ArrayList<>();
    List<ExportInfo> moduleExports = new ArrayList<>();
    List<ExportInfo> exports = new ArrayList<>();
    List<Node> webpackEsmDynamicImports = new ArrayList<>();
    List<JSError> errors = new ArrayList<>();

    public List<ExportInfo> getModuleExports() {
      return ImmutableList.copyOf(moduleExports);
    }

    public List<ExportInfo> getExports() {
      return ImmutableList.copyOf(exports);
    }

    public List<Node> getWebpackEsmDynamicImports() {
      return ImmutableList.copyOf(webpackEsmDynamicImports);
    }

    @Override
    public boolean shouldTraverse(NodeTraversal nodeTraversal, Node n, Node parent) {
      if (n.isScript()) {
        checkState(this.script == null);
        this.script = n;
      }
      return true;
    }

    @Override
    public void visit(NodeTraversal t, Node n, Node parent) {
      if (t.inGlobalScope()) {
        // Check for goog.provide or goog.module statements
        if (parent == null
            || NodeUtil.isControlStructure(parent)
            || NodeUtil.isStatementBlock(parent)) {
          if (n.isExprResult()) {
            Node maybeGetProp = n.getFirstFirstChild();
            if (maybeGetProp != null
                && (maybeGetProp.matchesQualifiedName("goog.provide")
                    || maybeGetProp.matchesQualifiedName("goog.module"))) {
              hasGoogProvideOrModule = true;
            }
          }
        }
      }

      // Find require.ensure calls
      if (n.isCall() && n.getFirstChild().matchesQualifiedName("require.ensure")) {
        visitRequireEnsureCall(t, n);
      }

      if (n.matchesQualifiedName(MODULE + "." + EXPORTS)) {
        if (isCommonJsExport(t, n)) {
          moduleExports.add(new ExportInfo(n, t.getScope()));

          // If the module.exports statement is nested in the then branch of an if statement,
          // assume the if statement is an UMD pattern with a common js export in the then branch
          // This seems fragile but has worked well for a long time.
          // TODO(ChadKillingsworth): Discover if there is a better way to detect these.
          Node ifAncestor = getOutermostIfAncestor(parent);
          if (ifAncestor != null) {
            UmdPattern existingPattern = findUmdPattern(umdPatterns, ifAncestor);
            if (existingPattern != null) {
              umdPatterns.remove(existingPattern);
            }
            Node enclosingIf = NodeUtil.getEnclosingNode(n, new Predicate<Node>() {
              @Override
              public boolean apply(Node node) {
                return node.isIf() || node.isHook();
              }
            });
            umdPatterns.add(new UmdPattern(ifAncestor, enclosingIf.getSecondChild()));
          }
        }
      } else if (n.matchesQualifiedName("define.amd")) {
        // If a define.amd statement is nested in the then branch of an if statement,
        // assume the if statement is an UMD pattern with a common js export
        // in the else branch
        // This seems fragile but has worked well for a long time.
        // TODO(ChadKillingsworth): Discover if there is a better way to detect these.
        Node ifAncestor = getOutermostIfAncestor(parent);
        if (ifAncestor != null && findUmdPattern(umdPatterns, ifAncestor) == null) {
          umdPatterns.add(new UmdPattern(ifAncestor, ifAncestor.getChildAtIndex(2)));
        }
      }

      if (n.isName() && EXPORTS.equals(n.getString())) {
        Var v = t.getScope().getVar(EXPORTS);
        if (v == null || v.isGlobal()) {
          Node qNameRoot = getBaseQualifiedNameNode(n);
          if (qNameRoot != null
              && qNameRoot.matchesQualifiedName(EXPORTS)
              && NodeUtil.isLValue(qNameRoot)) {
            // Match the special assignment
            // exports = module.exports
            if (n.getGrandparent().isExprResult()
                && n.getNext() != null
                && ((n.getNext().isGetProp()
                        && n.getNext().matchesQualifiedName(MODULE + "." + EXPORTS))
                    || (n.getNext().isAssign()
                        && n.getNext().getFirstChild().matchesQualifiedName(MODULE + "." + EXPORTS))))
            {
              exports.add(new ExportInfo(n, t.getScope()));
            } else if (!this.hasGoogProvideOrModule) {
              errors.add(t.makeError(qNameRoot, SUSPICIOUS_EXPORTS_ASSIGNMENT));
            }
          } else {
            exports.add(new ExportInfo(n, t.getScope()));

            // If the exports statement is nested in the then branch of an if statement,
            // assume the if statement is an UMD pattern with a common js export in the then branch
            // This seems fragile but has worked well for a long time.
            // TODO(ChadKillingsworth): Discover if there is a better way to detect these.
            Node ifAncestor = getOutermostIfAncestor(parent);
            if (ifAncestor != null && findUmdPattern(umdPatterns, ifAncestor) == null) {
              umdPatterns.add(new UmdPattern(ifAncestor, ifAncestor.getSecondChild()));
            }
          }
        }
      } else if (n.isThis() && n.getParent().isGetProp() && t.inGlobalScope()) {
        exports.add(new ExportInfo(n, t.getScope()));
      }

      // Look for the webpack esm dynamic import form
      //
      // __webpack_require.e(0).then(__webpack_require__.bind(null, path).then(importObj => {})
      if (n.isCall()
          && n.getFirstChild().matchesQualifiedName(WEBPACK_REQUIRE + ".e")
          && n.getNext() != null
          && n.getNext().isString()
          && n.getNext().getString().equals("then")
          && isCommonJsImport(n.getParent().getNext())
          && n.getGrandparent() != null
          && n.getGrandparent().isCall()) {
        webpackEsmDynamicImports.add(n.getGrandparent());
      }

      if (isCommonJsImport(n)) {
        visitRequireCall(t, n, parent);
      }
    }

    /** Visit require calls.  */
    private void visitRequireCall(NodeTraversal t, Node require, Node parent) {
      // When require("name") is used as a standalone statement (the result isn't used)
      // it indicates that a module is being loaded for the side effects it produces.
      // In this case the require statement should just be removed as the dependency
      // sorting will insert the file for us.
      if (!NodeUtil.isExpressionResultUsed(require)
          && parent.isExprResult()
          && NodeUtil.isStatementBlock(parent.getParent())) {
        Node grandparent = parent.getParent();
        parent.detach();
        compiler.reportChangeToEnclosingScope(grandparent);
      }
    }

    /**
     * Visit require.ensure calls. Replace the call with an IIFE. Require.ensure must always be of
     * the form:
     *
     * <p>require.ensure(['module1', ...], function(require) {})
     */
    private void visitRequireEnsureCall(NodeTraversal t, Node call) {
      if (call.getChildCount() != 3) {
        compiler.report(
            t.makeError(
                call,
                UNKNOWN_REQUIRE_ENSURE,
                "Expected the function to have 2 arguments but instead found {0}",
                "" + call.getChildCount()));
        return;
      }

      Node dependencies = call.getSecondChild();
      if (!dependencies.isArrayLit()) {
        compiler.report(
            t.makeError(
                dependencies,
                UNKNOWN_REQUIRE_ENSURE,
                "The first argument must be an array literal of string literals."));
        return;
      }

      for (Node dep : dependencies.children()) {
        if (!dep.isString()) {
          compiler.report(
              t.makeError(
                  dep,
                  UNKNOWN_REQUIRE_ENSURE,
                  "The first argument must be an array literal of string literals."));
          return;
        }
      }
      Node callback = dependencies.getNext();
      if (!(callback.isFunction()
          && callback.getSecondChild().getChildCount() == 1
          && callback.getSecondChild().getFirstChild().isName()
          && "require".equals(callback.getSecondChild().getFirstChild().getString()))) {
        compiler.report(
            t.makeError(
                callback,
                UNKNOWN_REQUIRE_ENSURE,
                "The second argument must be a function"
                    + " whose first argument is named \"require\"."));
        return;
      }

      callback.detach();

      // Remove the "require" argument from the parameter list.
      callback.getSecondChild().removeChildren();
      call.removeChildren();
      call.putBooleanProp(Node.FREE_CALL, true);
      call.addChildToFront(callback);

      t.reportCodeChange();
    }

    void reportModuleErrors() {
      for (JSError error : errors) {
        compiler.report(error);
      }
    }

    /**
     * If the export is directly assigned more than once, or the assignments are not global, declare
     * the module name variable.
     *
     * <p>If all of the assignments are simply property assignments, initialize the module name
     * variable as a namespace.
     *
     * <p>Returns whether the default export can be declared constant
     */
<<<<<<< HEAD
    boolean initializeModule() {
=======
    void initializeModule() {
      if (exports.isEmpty() && moduleExports.isEmpty()) {
        return;
      }

>>>>>>> 5e4850cf
      CompilerInput ci = compiler.getInput(this.script.getInputId());
      ModulePath modulePath = ci.getPath();
      if (modulePath == null) {
        return true;
      }

      String moduleName = getModuleName(ci);

      List<ExportInfo> exportsToRemove = new ArrayList<>();
      for (ExportInfo export : exports) {
        if (NodeUtil.getEnclosingScript(export.node) == null) {
          continue;
        }
        Node qNameBase = getBaseQualifiedNameNode(export.node);
        if (export.node == qNameBase
            && export.node.getParent().isAssign()
            && export.node.getGrandparent().isExprResult()
            && export.node.getPrevious() == null
            && export.node.getNext() != null) {

          // Find any identity assignments and just remove them
          // exports = module.exports;
          if (export.node.getNext().isGetProp()
              && export.node.getNext().matchesQualifiedName(MODULE + "." + EXPORTS)) {
            for (ExportInfo moduleExport : moduleExports) {
              if (moduleExport.node == export.node.getNext()) {
                moduleExports.remove(moduleExport);
                break;
              }
            }

            Node changeRoot = export.node.getGrandparent().getParent();
            export.node.getGrandparent().detach();
            exportsToRemove.add(export);
            compiler.reportChangeToEnclosingScope(changeRoot);

          // Find compound identity assignments and remove the exports = portion
          // exports = module.exports = foo;
          } else if (export.node.getNext().isAssign()
              && export.node.getNext().getFirstChild().matchesQualifiedName(MODULE + "." + EXPORTS)) {
            Node assign = export.node.getNext();
            export.node.getParent().replaceWith(assign.detach());
            exportsToRemove.add(export);
            compiler.reportChangeToEnclosingScope(assign);
          }
        }
      }

      exports.removeAll(exportsToRemove);

      // If we assign to the variable more than once or all the assignments
      // are properties, initialize the variable as well.
      int directAssignments = 0;
      for (ExportInfo export : moduleExports) {
        if (NodeUtil.getEnclosingScript(export.node) == null) {
          continue;
        }

        Node base = getBaseQualifiedNameNode(export.node);
        if (base == export.node && export.node.getParent().isAssign()) {
          Node rValue = NodeUtil.getRValueOfLValue(export.node);
          if (rValue == null || !rValue.isObjectLit()) {
            directAssignments++;
          }
        }
      }

      Node initModule  = IR.var(IR.name(moduleName), IR.objectlit());
      JSDocInfoBuilder builder = new JSDocInfoBuilder(true);
      builder.recordConstancy();
      initModule.setJSDocInfo(builder.build());
      if (directAssignments == 0) {
        Node defaultProp = IR.stringKey(exportPropertyName);
        defaultProp.addChildToFront(IR.objectlit());
        initModule.getFirstFirstChild().addChildToFront(defaultProp);
        builder = new JSDocInfoBuilder(true);
        builder.recordConstancy();
        defaultProp.setJSDocInfo(builder.build());
      }
      this.script.addChildToFront(initModule.useSourceInfoFromForTree(this.script));
      compiler.reportChangeToEnclosingScope(this.script);

      return directAssignments < 2;
    }

    /** Find the outermost if node ancestor for a node without leaving the function scope */
    private Node getOutermostIfAncestor(Node n) {
      if (n == null || NodeUtil.isTopLevel(n) || n.isFunction()) {
        return null;
      }
      Node parent = n.getParent();
      if (parent == null) {
        return null;
      }

      // When walking up ternary operations (hook), don't check if parent is the condition,
      // because one ternary operation can be then/else branch of another.
      if (parent.isIf() || parent.isHook()) {
        Node outerIf = getOutermostIfAncestor(parent);
        if (outerIf != null) {
          return outerIf;
        }

        return parent;
      }

      return getOutermostIfAncestor(parent);
    }

    /** Remove a Universal Module Definition and leave just the commonjs export statement */
    boolean replaceUmdPatterns() {
      boolean needsRetraverse = false;
      Node changeScope;
      for (UmdPattern umdPattern : umdPatterns) {
        if (NodeUtil.getEnclosingScript(umdPattern.ifRoot) == null) {
          reportNestedScopesDeleted(umdPattern.ifRoot);
          continue;
        }

        Node parent = umdPattern.ifRoot.getParent();
        Node newNode = umdPattern.activeBranch;

        if (newNode == null) {
          parent.removeChild(umdPattern.ifRoot);
          reportNestedScopesDeleted(umdPattern.ifRoot);
          compiler.reportChangeToEnclosingScope(parent);
          needsRetraverse = true;
          continue;
        }

        // Remove redundant block node. Not strictly necessary, but makes tests more legible.
        if (umdPattern.activeBranch.isNormalBlock()
            && umdPattern.activeBranch.getChildCount() == 1) {
          newNode = umdPattern.activeBranch.removeFirstChild();
        } else {
<<<<<<< HEAD
          newNode.detachFromParent();
=======
          newNode.detach();
>>>>>>> 5e4850cf
        }
        needsRetraverse = true;
        parent.replaceChild(umdPattern.ifRoot, newNode);
        reportNestedScopesDeleted(umdPattern.ifRoot);
<<<<<<< HEAD
        changeScope =  NodeUtil.getEnclosingChangeScopeRoot(newNode);
=======
        changeScope = NodeUtil.getEnclosingChangeScopeRoot(newNode);
>>>>>>> 5e4850cf
        if (changeScope != null) {
          compiler.reportChangeToEnclosingScope(newNode);
        }

        Node block = parent;
        if (block.isExprResult()) {
          block = block.getParent();
        }

        // Detect UMD Factory Patterns and inline the functions
        if (block.isNormalBlock() && block.getParent().isFunction()
            && block.getGrandparent().isCall()
            && parent.hasOneChild()) {
          Node enclosingFnCall = block.getGrandparent();
          Node fn = block.getParent();

          Node enclosingScript = NodeUtil.getEnclosingScript(enclosingFnCall);
          if (enclosingScript == null) {
            continue;
          }
          CompilerInput ci = compiler.getInput(
              NodeUtil.getEnclosingScript(enclosingFnCall).getInputId());
          ModulePath modulePath = ci.getPath();
          if (modulePath == null) {
            continue;
          }
          needsRetraverse = true;
<<<<<<< HEAD
          String factoryLabel = modulePath.toModuleName() + "_factory" + compiler.getUniqueNameIdSupplier().get();

          FunctionToBlockMutator mutator =
              new FunctionToBlockMutator(compiler, compiler.getUniqueNameIdSupplier());
          Node newStatements = mutator.mutateWithoutRenaming(factoryLabel, fn, enclosingFnCall, null, false, false);
=======
          String factoryLabel =
              modulePath.toModuleName() + "_factory" + compiler.getUniqueNameIdSupplier().get();

          FunctionToBlockMutator mutator =
              new FunctionToBlockMutator(compiler, compiler.getUniqueNameIdSupplier());
          Node newStatements =
              mutator.mutate(factoryLabel, fn, enclosingFnCall, null, false, false);
>>>>>>> 5e4850cf

          // Check to see if the returned block is of the form:
          // {
          //   var jscomp$inline = function() {};
          //   jscomp$inline();
          // }
          //
          // or
          //
          // {
          //   var jscomp$inline = function() {};
          //   module.exports = jscomp$inline();
          // }
          //
          // If so, inline again
          if (newStatements.isNormalBlock()
              && newStatements.hasTwoChildren()
              && newStatements.getFirstChild().isVar()
              && newStatements.getFirstFirstChild().hasOneChild()
              && newStatements.getFirstFirstChild().getFirstChild().isFunction()
              && newStatements.getSecondChild().isExprResult()) {
            Node inlinedFn = newStatements.getFirstFirstChild().getFirstChild();
            Node expr = newStatements.getSecondChild().getFirstChild();
            Node call = null;
            String assignedName = null;
            if (expr.isAssign() && expr.getSecondChild().isCall()) {
              call = expr.getSecondChild();
<<<<<<< HEAD
              assignedName = modulePath.toModuleName() + "_iife" + compiler.getUniqueNameIdSupplier().get();
=======
              assignedName =
                  modulePath.toModuleName() + "_iife" + compiler.getUniqueNameIdSupplier().get();
>>>>>>> 5e4850cf
            } else if (expr.isCall()) {
              call = expr;
            }

            if (call != null) {
<<<<<<< HEAD
              newStatements = mutator.mutateWithoutRenaming(
                  factoryLabel, inlinedFn, call, assignedName, false, false);
              if (assignedName != null) {
                Node newName = IR.var(NodeUtil.newName(compiler, assignedName, fn, expr.getFirstChild().getQualifiedName()))
                    .useSourceInfoFromForTree(fn);
                if (newStatements.hasChildren()
                    && newStatements.getFirstChild().isExprResult()
                    && newStatements.getFirstFirstChild().isAssign()
                    && newStatements.getFirstFirstChild().getFirstChild().isName()
                    && newStatements.getFirstFirstChild().getFirstChild().getString().equals(assignedName)) {
                  newName.getFirstChild().addChildToFront(newStatements.getFirstFirstChild().getSecondChild().detach());
                  newStatements.replaceChild(newStatements.getFirstChild(), newName);
                } else {
                  newStatements.addChildToFront(newName);
                }
                expr.replaceChild(expr.getSecondChild(), newName.getFirstChild().cloneNode());
=======
              newStatements =
                  mutator.mutate(factoryLabel, inlinedFn, call, assignedName, false, false);
              if (assignedName != null) {
                Node newName =
                    NodeUtil.newName(
                        compiler, assignedName, fn, expr.getFirstChild().getQualifiedName());
                newStatements.addChildToFront(IR.var(newName).useSourceInfoFromForTree(fn));
                expr.replaceChild(expr.getSecondChild(), newName.cloneNode());
>>>>>>> 5e4850cf
                newStatements.addChildToBack(expr.getParent().detach());
              }
            }
          }

          Node callRoot = enclosingFnCall.getParent();
          if (callRoot.isNot()) {
            callRoot = callRoot.getParent();
          }
          if (callRoot.isExprResult()) {
<<<<<<< HEAD
            Node callRootParent = callRoot.getParent();
            callRootParent.addChildrenAfter(newStatements.removeChildren(), callRoot);
            callRoot.detach();
            reportNestedScopesChanged(callRootParent);
            compiler.reportChangeToEnclosingScope(callRootParent);
=======
            callRoot.replaceWith(newStatements);
            reportNestedScopesChanged(newStatements);
            compiler.reportChangeToEnclosingScope(newStatements);
>>>>>>> 5e4850cf
            reportNestedScopesDeleted(enclosingFnCall);
          } else {
            parent.replaceChild(umdPattern.ifRoot, newNode);
            compiler.reportChangeToEnclosingScope(newNode);
            reportNestedScopesDeleted(umdPattern.ifRoot);
          }
        }
      }
      return needsRetraverse;
    }
  }

  private void reportNestedScopesDeleted(Node n) {
    NodeUtil.visitPreOrder(
        n,
        new NodeUtil.Visitor() {
          @Override
          public void visit(Node n) {
            if (n.isFunction()) {
              compiler.reportFunctionDeleted(n);
            }
          }
        },
        Predicates.<Node>alwaysTrue());
  }

  private void reportNestedScopesChanged(Node n) {
    NodeUtil.visitPreOrder(
        n,
        new NodeUtil.Visitor() {
          @Override
          public void visit(Node n) {
            if (n.isFunction()) {
              compiler.reportChangeToChangeScope(n);
            }
          }
        },
        Predicates.<Node>alwaysTrue());
  }

<<<<<<< HEAD
  private static UmdPattern findUmdPattern(List<UmdPattern> umdPatterns, Node n) {
=======
  private static boolean umdPatternsContains(List<UmdPattern> umdPatterns, Node n) {
>>>>>>> 5e4850cf
    for (UmdPattern umd : umdPatterns) {
      if (umd.ifRoot == n) {
        return umd;
      }
    }
    return null;
  }

  /**
   * Traverse a file and rewrite all references to imported names directly to the targeted module
   * name.
   *
   * <p>If a file is a CommonJS module, rewrite export statements. Typically exports create an alias
   * - the rewriting tries to avoid such aliases.
   */
  private class RewriteModule extends AbstractPostOrderCallback {
    private final boolean allowFullRewrite;
    private final ImmutableCollection<ExportInfo> exports;
    private final List<Node> imports = new ArrayList<>();
    private final List<Node> rewrittenClassExpressions = new ArrayList<>();
    private final List<Node> functionsToHoist = new ArrayList<>();
    private final boolean defaultExportIsConst;

    public RewriteModule(
        boolean allowFullRewrite,
        ImmutableCollection<ExportInfo> exports,
        boolean defaultExportIsConst) {
      this.allowFullRewrite = allowFullRewrite;
      this.exports = exports;
      this.defaultExportIsConst = defaultExportIsConst;
    }

    @Override
    public void visit(NodeTraversal t, Node n, Node parent) {
      switch (n.getToken()) {
        case SCRIPT:
          // Class names can't be changed during the middle of a traversal. Unlike functions,
          // the name can be the EMPTY token rather than just a zero length string.
          for (Node clazz : rewrittenClassExpressions) {
            clazz.replaceChild(
                clazz.getFirstChild(), IR.empty().useSourceInfoFrom(clazz.getFirstChild()));
            t.reportCodeChange();
          }

          CompilerInput ci = compiler.getInput(n.getInputId());
          String moduleName = getModuleName(ci);

          // If a function is the direct module export, move it to the top.
          for (int i = 1; i < functionsToHoist.size(); i++) {
            if (functionsToHoist.get(i).getFirstFirstChild()
                .matchesQualifiedName(getBasePropertyImport(moduleName))) {
              Node fncVar = functionsToHoist.get(i);
              functionsToHoist.remove(i);
              functionsToHoist.add(0, fncVar);
              break;
            }
          }

          // Hoist functions in reverse order so that they maintain the same relative
          // order after hoisting.
          for (int i = functionsToHoist.size() - 1; i >= 0; i--) {
            Node functionExpr = functionsToHoist.get(i);
            Node scopeRoot = t.getClosestHoistScopeRoot();
            Node insertionPoint = scopeRoot.getFirstChild();
            if (insertionPoint == null
                || !(insertionPoint.isVar()
                    && insertionPoint.getFirstChild().getString().equals(moduleName))) {
              insertionPoint = null;
            }

            if (insertionPoint == null) {
              if (scopeRoot.getFirstChild() != functionExpr) {
                scopeRoot.addChildToFront(functionExpr.detach());
              }
            } else if (insertionPoint != functionExpr && insertionPoint.getNext() != functionExpr) {
              scopeRoot.addChildAfter(functionExpr.detach(), insertionPoint);
            }
          }

          for (ExportInfo export : exports) {
            visitExport(t, export);
          }

          for (Node require : imports) {
            visitRequireCall(t, require, require.getParent());
          }

          break;

        case CALL:
          if (isCommonJsImport(n)) {
            imports.add(n);
          }
          break;

        case VAR:
        case LET:
        case CONST:
          // Multiple declarations need split apart so that they can be refactored into
          // property assignments or removed altogether.
          if (n.hasMoreThanOneChild() && !NodeUtil.isAnyFor(parent)) {
            List<Node> vars = splitMultipleDeclarations(n);
            t.reportCodeChange();
            for (Node var : vars) {
              visit(t, var.getFirstChild(), var);
            }
          }

          // UMD Inlining can shadow global variables - these are just removed.
          //
          // var exports = exports;
          if (n.getFirstChild().hasChildren() && n.getFirstFirstChild().isName()
              && n.getFirstChild().getString().equals(n.getFirstFirstChild().getString())) {
            n.detach();
            t.reportCodeChange();
            return;
          }
          break;

        case NAME:
          {
            // If this is a name declaration with multiple names, it will be split apart when
            // the parent is visited and then revisit the children.
            if (NodeUtil.isNameDeclaration(n.getParent()) && n.getParent().hasMoreThanOneChild()) {
              break;
            }

            String qName = n.getQualifiedName();
            if (qName == null) {
              break;
            }
            Var nameDeclaration = t.getScope().getVar(qName);
            if (nameDeclaration != null
                && nameDeclaration.getNode() != null
<<<<<<< HEAD
                && nameDeclaration.getNode().getInputId() == n.getInputId()) {
=======
                && Objects.equals(nameDeclaration.getNode().getInputId(), n.getInputId())) {
              maybeUpdateName(t, n, nameDeclaration);
            }
>>>>>>> 5e4850cf

              // Avoid renaming a shadowed global
              //
              // var angular = angular;  // value is global ref
              Node enclosingDeclaration = NodeUtil.getEnclosingNode(n, new Predicate<Node>() {
                @Override
                public boolean apply(Node node) {
                  return node == nameDeclaration.getNameNode();
                }
              });

              if (enclosingDeclaration == null || enclosingDeclaration == n) {
                maybeUpdateName(t, n, nameDeclaration);
              }
            }
            break;
          }

          // ES6 object literal shorthand notation can refer to renamed variables
        case STRING_KEY:
          {
            if (n.hasChildren()
                || n.isQuotedString()
                || n.getParent().getParent().isDestructuringLhs()) {
              break;
            }
            Var nameDeclaration = t.getScope().getVar(n.getString());
            if (nameDeclaration == null) {
              break;
            }
            String importedName = getModuleImportName(t, nameDeclaration.getNode());
            if (nameDeclaration.isGlobal() || importedName != null) {
              Node value = IR.name(n.getString()).useSourceInfoFrom(n);
              n.addChildToBack(value);
              maybeUpdateName(t, value, nameDeclaration);
            }
            break;
          }

        case TYPEOF:
          if (allowFullRewrite
              && n.getFirstChild().isName()
              && (n.getFirstChild().getString().equals(MODULE)
                  || n.getFirstChild().getString().equals(EXPORTS))) {
            Var v = t.getScope().getVar(n.getFirstChild().getString());
            if (v == null || v.isExtern()) {
              n.replaceWith(IR.string("object"));
            }
          }
          break;

        default:
          break;
      }

      fixTypeAnnotationsForNode(t, n);
    }

    private void fixTypeAnnotationsForNode(NodeTraversal t, Node n) {
      JSDocInfo info = n.getJSDocInfo();
      if (info != null) {
        for (Node typeNode : info.getTypeNodes()) {
          fixTypeNode(t, typeNode);
        }
      }
    }

    /**
     * Visit require calls. Rewrite require statements to be a direct reference to name of require
     * module. By this point all references to the import alias should have already been renamed.
     */
    private void visitRequireCall(NodeTraversal t, Node require, Node parent) {
      String requireName = getCommonJsImportPath(require);

      ModulePath modulePath =
          t.getInput()
              .getPath()
              .resolveJsModule(
                  requireName,
                  require.getSourceFileName(),
                  require.getLineno(),
                  require.getCharno());

      String moduleName;
      if (modulePath == null) {
        // The module loader will issue an error, but use a fallback
        moduleName = ModuleIdentifier.forFile(requireName).getModuleName();
      } else {
        moduleName = modulePath.toModuleName();
      }

      Node moduleRef = NodeUtil.newQName(compiler, getBasePropertyImport(moduleName))
          .useSourceInfoFromForTree(require);
      parent.replaceChild(require, moduleRef);

      t.reportCodeChange();
    }

    /**
     * Visit export statements. Export statements can be either a direct assignment: module.exports
     * = foo or a property assignment: module.exports.foo = foo; exports.foo = foo;
     */
    private void visitExport(NodeTraversal t, ExportInfo export) {
      Node root = getBaseQualifiedNameNode(export.node);
      Node rValue = NodeUtil.getRValueOfLValue(root);

      // For object literal assignments to module.exports, convert them to
      // individual property assignments.
      //
      //     module.exports = { foo: bar};
      //
      // becomes
      //
      //     module.exports = {};
      //     module.exports.foo = bar;
      if (root.matchesQualifiedName("module.exports")) {
        if (rValue != null
            && rValue.isObjectLit()
            && root.getParent().isAssign()
            && root.getParent().getParent().isExprResult()) {
          expandObjectLitAssignment(t, root, export.scope);
          return;
        }
      }

      String moduleName = getModuleName(t.getInput());
      Var moduleInitialization = t.getScope().getVar(moduleName);

      // If this is an assignment to module.exports or exports, renaming
      // has already handled this case. Remove the export.
      Var rValueVar = null;
      if (rValue != null && rValue.isQualifiedName()) {
        rValueVar = export.scope.getVar(rValue.getQualifiedName());
      }

      if (root.getParent().isAssign()
          && (root.getNext() != null && (root.getNext().isName() || root.getNext().isGetProp()))
          && root.getParent().getParent().isExprResult()
          && rValueVar != null
          && (NodeUtil.getEnclosingScript(rValueVar.nameNode) == null
              || (rValueVar.nameNode.getParent() != null && !rValueVar.isParam()))) {
        root.getParent().getParent().detach();
        t.reportCodeChange();
        return;
      }

      moduleName = moduleName + "." + exportPropertyName;

      Node updatedExport =
          NodeUtil.newQName(compiler, moduleName, export.node, export.node.getQualifiedName());
      boolean exportIsConst = defaultExportIsConst
          && getBasePropertyImport(getModuleName(t.getInput())).equals(updatedExport.getQualifiedName())
          && root == export.node
          && NodeUtil.isLValue(export.node);

      Node changeScope = null;

      if (root.matchesQualifiedName("module.exports")
          && rValue != null
          && export.scope.getVar("module.exports") == null
          && root.getParent().isAssign()) {
        if (root.getParent().getParent().isExprResult() && moduleInitialization == null) {
          // Rewrite "module.exports = foo;" to "var moduleName = foo;"
          Node parent = root.getParent();
          Node exportName = IR.exprResult(IR.assign(updatedExport, rValue.detach()));
          if (exportIsConst) {
            JSDocInfoBuilder info = new JSDocInfoBuilder(false);
            info.recordConstancy();
            exportName.getFirstChild().setJSDocInfo(info.build());
          }
          parent.getParent().replaceWith(exportName.useSourceInfoFromForTree(root.getParent()));
          changeScope = NodeUtil.getEnclosingChangeScopeRoot(parent);
        } else if (root.getNext() != null
            && root.getNext().isName()
            && rValueVar != null
            && rValueVar.isGlobal()) {
          // This is a where a module export assignment is used in a complex expression.
          // Before: `SOME_VALUE !== undefined && module.exports = SOME_VALUE`
          // After: `SOME_VALUE !== undefined && module$name`
          root.getParent().replaceWith(updatedExport);
          changeScope = NodeUtil.getEnclosingChangeScopeRoot(root);
        } else {
          // Other references to "module.exports" are just replaced with the module name.
          export.node.replaceWith(updatedExport);
          if (updatedExport.getParent().isAssign() && exportIsConst) {
            JSDocInfoBuilder infoBuilder = JSDocInfoBuilder.maybeCopyFrom(updatedExport.getParent().getJSDocInfo());
            infoBuilder.recordConstancy();
            updatedExport.getParent().setJSDocInfo(infoBuilder.build());
          }
          changeScope = NodeUtil.getEnclosingChangeScopeRoot(updatedExport);
        }
      } else {
        // Other references to "module.exports" are just replaced with the module name.
        export.node.replaceWith(updatedExport);
        if (updatedExport.getParent().isAssign() && exportIsConst) {
          JSDocInfoBuilder infoBuilder = JSDocInfoBuilder.maybeCopyFrom(updatedExport.getParent().getJSDocInfo());
          infoBuilder.recordConstancy();
          updatedExport.getParent().setJSDocInfo(infoBuilder.build());
        }

        changeScope = NodeUtil.getEnclosingChangeScopeRoot(updatedExport);
      }
      if (changeScope != null) {
        compiler.reportChangeToChangeScope(changeScope);
      }
    }

    /**
     * Since CommonJS modules may have only a single export, it's common to see the export be an
     * object literal. We want to expand this to individual property assignments. If any individual
     * property assignment has been renamed, it will be removed.
     *
     * <p>We need to keep assignments which aren't names
     *
     * <p>module.exports = { foo: bar, baz: function() {} }
     *
     * <p>becomes
     *
     * <p>module.exports.foo = bar; // removed later module.exports.baz = function() {};
     */
    private void expandObjectLitAssignment(NodeTraversal t, Node export, Scope scope) {
      checkState(export.getParent().isAssign());
      Node insertionRef = export.getParent().getParent();
      checkState(insertionRef.isExprResult());
      Node insertionParent = insertionRef.getParent();
      checkNotNull(insertionParent);

      Node rValue = NodeUtil.getRValueOfLValue(export);
      Node key = rValue.getFirstChild();

      while (key != null) {
        Node lhs;
        if (key.isQuotedString()) {
          lhs = IR.getelem(export.cloneTree(), IR.string(key.getString()));
        } else {
          lhs = IR.getprop(export.cloneTree(), IR.string(key.getString()));
        }

        Node value = null;
        if (key.isStringKey()) {
          if (key.hasChildren()) {
            value = key.removeFirstChild();
          } else {
            value = IR.name(key.getString());
          }
        } else if (key.isMemberFunctionDef()) {
          value = key.getFirstChild().detach();
        }

        Node expr = null;
        if (!key.isGetterDef()) {
          expr = IR.exprResult(IR.assign(lhs, value)).useSourceInfoIfMissingFromForTree(key);
          insertionParent.addChildAfter(expr, insertionRef);
          ExportInfo newExport = new ExportInfo(lhs.getFirstChild(), scope);
          visitExport(t, newExport);
        } else {
          String moduleName = getModuleName(t.getInput());
          Var moduleVar = t.getScope().getVar(moduleName + "." + exportPropertyName);
          Node defaultProp = null;
          if (moduleVar == null) {
            moduleVar = t.getScope().getVar(moduleName);
            if (moduleVar != null && moduleVar.getNode().getFirstChild() != null
                && moduleVar.getNode().getFirstChild().isObjectLit()) {
              defaultProp = NodeUtil.getFirstPropMatchingKey(moduleVar.getNode().getFirstChild(),
                  exportPropertyName);
            }
          } else if (moduleVar.getNode().getFirstChild() != null
              && moduleVar.getNode().getFirstChild().isObjectLit()) {
            defaultProp = moduleVar.getNode().getFirstChild();
          }

          if (defaultProp != null) {
            Node getter = key.detach();
            defaultProp.addChildToBack(getter);
          }
        }

        // Export statements can be removed in visitExport
        if (expr != null && expr.getParent() != null) {
          insertionRef = expr;
        }

        key = key.getNext();
      }

      export.getParent().getParent().detach();
    }

    /**
     * Given a name reference, check to see if it needs renamed.
     *
     * <p>We handle 3 main cases: 1. References to an import alias. These are replaced with a direct
     * reference to the imported module. 2. Names which are exported. These are rewritten to be the
     * export assignment directly. 3. Global names: If a name is global to the script, add a suffix
     * so it doesn't collide with any other global.
     *
     * <p>Rewriting case 1 is safe to perform on all files. Cases 2 and 3 can only be done if this
     * file is a commonjs module.
     */
    private void maybeUpdateName(NodeTraversal t, Node n, Var var) {
      checkNotNull(var);
      checkState(n.isName() || n.isGetProp());
      checkState(n.getParent() != null);
      String importedModuleName = getModuleImportName(t, var.getNode());
      String name = n.getQualifiedName();

      // Check if the name refers to a alias for a require('foo') import.
      if (importedModuleName != null && n != var.getNode()) {
        // Reference the imported name directly, rather than the alias
        updateNameReference(t, n, name, importedModuleName, false, false);

      } else if (allowFullRewrite) {
        String exportedName = getExportedName(t, n, var);

        // We need to exclude the alias created by the require import. We assume dead
        // code elimination will remove these later.
        if ((n != var.getNode() || n.getParent().isClass()) && exportedName == null) {
          // The name is actually the export reference itself.
          // This will be handled later by visitExports.
          if (n.getParent().isClass() && n.getParent().getFirstChild() == n) {
            rewrittenClassExpressions.add(n.getParent());
          }

          return;
        }

        // Check if the name is used as an export
        if (importedModuleName == null
            && exportedName != null
            && !exportedName.equals(name)
            && !var.isParam()) {
          boolean exportPropIsConst = defaultExportIsConst
              && getBasePropertyImport(getModuleName(t.getInput())).equals(exportedName)
              && getBaseQualifiedNameNode(n) == n
              && NodeUtil.isLValue(n);
          updateNameReference(t, n, name, exportedName, true, exportPropIsConst);

          // If it's a global name, rename it to prevent conflicts with other scripts
        } else if (var.isGlobal()) {
          String currentModuleName = getModuleName(t.getInput());

          if (currentModuleName.equals(name)) {
            return;
          }

          // refs to 'exports' are handled separately.
          if (EXPORTS.equals(name)) {
            return;
          }

          // closure_test_suite looks for test*() functions
          if (compiler.getOptions().exportTestFunctions && currentModuleName.startsWith("test")) {
            return;
          }

          String newName = name + "$$" + currentModuleName;
          updateNameReference(t, n, name, newName, false, false);
        }
      }
    }

    /**
     * @param nameRef the qualified name node
     * @param originalName of nameRef
     * @param newName for nameRef
     * @param requireFunctionExpressions Whether named class or functions should be rewritten to
     *     variable assignments
     */
    private void updateNameReference(
        NodeTraversal t,
        Node nameRef,
        String originalName,
        String newName,
        boolean requireFunctionExpressions,
        boolean qualifiedNameIsConst) {
      Node parent = nameRef.getParent();
      checkNotNull(parent);
      checkNotNull(newName);
      boolean newNameIsQualified = newName.indexOf('.') >= 0;

      Var newNameDeclaration = t.getScope().getVar(newName);

      switch (parent.getToken()) {
        case CLASS:
          if (parent.getIndexOfChild(nameRef) == 0
              && (newNameIsQualified || requireFunctionExpressions)) {
            // Refactor a named class to a class expression
            // We can't remove the class name during a traversal, so save it for later
            rewrittenClassExpressions.add(parent);

            Node newNameRef = NodeUtil.newQName(compiler, newName, nameRef, originalName);
            Node grandparent = parent.getParent();

            Node expr;
            if (!newNameIsQualified && newNameDeclaration == null) {
              expr = IR.let(newNameRef, IR.nullNode()).useSourceInfoIfMissingFromForTree(nameRef);
            } else {
              expr =
                  IR.exprResult(IR.assign(newNameRef, IR.nullNode()))
                      .useSourceInfoIfMissingFromForTree(nameRef);
              JSDocInfoBuilder info = JSDocInfoBuilder.maybeCopyFrom(parent.getJSDocInfo());
              parent.setJSDocInfo(null);
              if (qualifiedNameIsConst) {
                info.recordConstancy();
              }
              expr.getFirstChild().setJSDocInfo(info.build());
              fixTypeAnnotationsForNode(t, expr.getFirstChild());
            }
            grandparent.replaceChild(parent, expr);
            if (expr.isLet()) {
              expr.getFirstChild().replaceChild(expr.getFirstFirstChild(), parent);
            } else {
              expr.getFirstChild().replaceChild(expr.getFirstChild().getSecondChild(), parent);
            }
          } else if (parent.getIndexOfChild(nameRef) == 1) {
            Node newNameRef = NodeUtil.newQName(compiler, newName, nameRef, originalName);
            parent.replaceChild(nameRef, newNameRef);
          } else {
            nameRef.setString(newName);
            nameRef.setOriginalName(originalName);
          }
          break;

        case FUNCTION:
          if (newNameIsQualified || requireFunctionExpressions) {
            // Refactor a named function to a function expression
            if (NodeUtil.isFunctionExpression(parent)) {
              // Don't refactor if the parent is a named function expression.
              // e.g. var foo = function foo() {};
              return;
            }
            Node newNameRef = NodeUtil.newQName(compiler, newName, nameRef, originalName);
            Node grandparent = parent.getParent();
            nameRef.setString("");

            Node expr;
            if (!newNameIsQualified && newNameDeclaration == null) {
              expr = IR.var(newNameRef, IR.nullNode()).useSourceInfoIfMissingFromForTree(nameRef);
            } else {
              expr =
                  IR.exprResult(IR.assign(newNameRef, IR.nullNode()))
                      .useSourceInfoIfMissingFromForTree(nameRef);
            }
            grandparent.replaceChild(parent, expr);
            if (expr.isVar()) {
              expr.getFirstChild().replaceChild(expr.getFirstFirstChild(), parent);
            } else {
              expr.getFirstChild().replaceChild(expr.getFirstChild().getSecondChild(), parent);
              JSDocInfoBuilder info = JSDocInfoBuilder.maybeCopyFrom(parent.getJSDocInfo());
              parent.setJSDocInfo(null);
              if (qualifiedNameIsConst) {
                info.recordConstancy();
              }
              expr.getFirstChild().setJSDocInfo(info.build());
              fixTypeAnnotationsForNode(t, expr.getFirstChild());
            }
            functionsToHoist.add(expr);
          } else {
            nameRef.setString(newName);
            nameRef.setOriginalName(originalName);
          }
          break;

        case VAR:
        case LET:
        case CONST:
          // Multiple declaration - needs split apart.
          if (parent.getChildCount() > 1) {
            splitMultipleDeclarations(parent);
            parent = nameRef.getParent();
            newNameDeclaration = t.getScope().getVar(newName);
          }

          if (newNameIsQualified) {
            // Var declarations without initialization can simply
            // be removed if they are being converted to a property.
            if (!nameRef.hasChildren() && parent.getJSDocInfo() == null) {
              parent.detach();
              break;
            }

            // Refactor a var declaration to a getprop assignment
            Node getProp = NodeUtil.newQName(compiler, newName, nameRef, originalName);
            JSDocInfo info = parent.getJSDocInfo();
            parent.setJSDocInfo(null);
            if (nameRef.hasChildren()) {
              Node assign = IR.assign(getProp, nameRef.removeFirstChild());
              assign.setJSDocInfo(info);
              Node expr = IR.exprResult(assign).useSourceInfoIfMissingFromForTree(nameRef);
              parent.replaceWith(expr);
              JSDocInfoBuilder infoBuilder = JSDocInfoBuilder.maybeCopyFrom(info);
              parent.setJSDocInfo(null);
              if (qualifiedNameIsConst) {
                infoBuilder.recordConstancy();
              }
              assign.setJSDocInfo(infoBuilder.build());
              fixTypeAnnotationsForNode(t, assign);
            } else {
              getProp.setJSDocInfo(info);
              parent.replaceWith(IR.exprResult(getProp).useSourceInfoFrom(getProp));
            }
          } else if (newNameDeclaration != null && newNameDeclaration.getNameNode() != nameRef) {
            // Variable is already defined. Convert this to an assignment.
            // If the variable declaration has no initialization, we simply
            // remove the node. This can occur when the variable which is exported
            // is declared in an outer scope but assigned in an inner one.
            if (!nameRef.hasChildren()) {
              parent.detachFromParent();
              break;
            }

            Node name = NodeUtil.newName(compiler, newName, nameRef, originalName);
            Node assign = IR.assign(name, nameRef.removeFirstChild());
            JSDocInfo info = parent.getJSDocInfo();
            if (info != null) {
              parent.setJSDocInfo(null);
              assign.setJSDocInfo(info);
            }

            parent.replaceWith(IR.exprResult(assign).useSourceInfoFromForTree(nameRef));
          } else {
            nameRef.setString(newName);
            nameRef.setOriginalName(originalName);
          }
          break;

        default:
          {
            Node name =
                newNameIsQualified
                    ? NodeUtil.newQName(compiler, newName, nameRef, originalName)
                    : NodeUtil.newName(compiler, newName, nameRef, originalName);

            JSDocInfo info = nameRef.getJSDocInfo();
            if (info != null) {
              nameRef.setJSDocInfo(null);
              name.setJSDocInfo(info);
            }
            parent.replaceChild(nameRef, name);
            if (nameRef.hasChildren()) {
              name.addChildrenToFront(nameRef.removeChildren());
            }

            break;
          }
      }

      t.reportCodeChange();
    }

    /**
     * Determine whether the given name Node n is referenced in an export
     *
     * @return string - If the name is not used in an export, return it's own name If the name node
     *     is actually the export target itself, return null;
     */
    private String getExportedName(NodeTraversal t, Node n, Var var) {
      if (var == null || !Objects.equals(var.getNode().getInputId(), n.getInputId())) {
        return n.getQualifiedName();
      }

      String baseExportName = getBasePropertyImport(getModuleName(t.getInput()));

      for (ExportInfo export : this.exports) {
        Node exportBase = getBaseQualifiedNameNode(export.node);
        Node exportRValue = NodeUtil.getRValueOfLValue(exportBase);

        if (exportRValue == null) {
          continue;
        }

        Node exportedName = getExportedNameNode(export);
        // We don't want to handle the export itself
        if (exportRValue == n
            || ((NodeUtil.isClassExpression(exportRValue)
                    || NodeUtil.isFunctionExpression(exportRValue))
                && exportedName == n)) {
          return null;
        }

        String exportBaseQName = exportBase.getQualifiedName();

        if (exportRValue.isObjectLit()) {
          if (!"module.exports".equals(exportBaseQName)) {
            return n.getQualifiedName();
          }

          Node key = exportRValue.getFirstChild();
          boolean keyIsExport = false;
          while (key != null) {
            if (key.isStringKey()
                && !key.isQuotedString()
                && NodeUtil.isValidPropertyName(
                    compiler.getOptions().getLanguageIn().toFeatureSet(), key.getString())) {
              if (key.hasChildren()) {
                if (key.getFirstChild().isQualifiedName()) {
                  if (key.getFirstChild() == n) {
                    return null;
                  }

                  Var valVar = t.getScope().getVar(key.getFirstChild().getQualifiedName());
                  if (valVar != null && valVar.getNameNode() == var.getNameNode()) {
                    keyIsExport = true;
                    break;
                  }
                }
              } else {
                if (key == n) {
                  return null;
                }

                // Handle ES6 object lit shorthand assignments
                Var valVar = t.getScope().getVar(key.getString());
                if (valVar != null && valVar.getNameNode() == var.getNameNode()) {
                  keyIsExport = true;
                  break;
                }
              }
            }

            key = key.getNext();
          }
          if (key != null && keyIsExport) {
            return baseExportName + "." + key.getString();
          }
        } else {
          if (var.getNameNode() == exportedName) {
            String exportPrefix;
            if (exportBaseQName.startsWith(MODULE)) {
              exportPrefix = MODULE + "." + EXPORTS;
            } else {
              exportPrefix = EXPORTS;
            }

            if (exportBaseQName.length() == exportPrefix.length()) {
              return baseExportName;
            }

            return baseExportName + exportBaseQName.substring(exportPrefix.length());
          }
        }
      }
      return n.getQualifiedName();
    }

    private Node getExportedNameNode(ExportInfo info) {
      Node qNameBase = getBaseQualifiedNameNode(info.node);
      Node rValue = NodeUtil.getRValueOfLValue(qNameBase);

      if (rValue == null) {
        return null;
      }

      if (NodeUtil.isFunctionExpression(rValue) || NodeUtil.isClassExpression(rValue)) {
        return rValue.getFirstChild();
      }

      Var var = info.scope.getVar(rValue.getQualifiedName());
      if (var == null) {
        return null;
      }

      return var.getNameNode();
    }

    /**
     * Determine if the given Node n is an alias created by a module import.
     *
     * @return null if it's not an alias or the imported module name
     */
    private String getModuleImportName(NodeTraversal t, Node n) {
      Node rValue = null;
      String propSuffix = "";
      if (n.isStringKey()
          && n.getParent().isObjectPattern()
          && n.getParent().getParent().isDestructuringLhs()) {
        rValue = n.getParent().getNext();
        propSuffix = "." + n.getString();
      } else if (n.getParent() != null) {
        rValue = NodeUtil.getRValueOfLValue(n);
      }

      if (rValue == null) {
        return null;
      }

      if (rValue.isCall() && isCommonJsImport(rValue)) {
        // var foo = require('bar');
        String importName = rewriteImportName(t, rValue);
        if (importName == null) {
          return null;
        }
        return importName + propSuffix;
      } else if (rValue.isGetProp() && isCommonJsImport(rValue.getFirstChild())) {
        // var foo = require('bar').foo;
        String importName = rewriteImportName(t, rValue.getFirstChild());
        if (importName == null) {
          return null;
        }

        String suffix = rValue.getSecondChild().isGetProp() ?
            rValue.getSecondChild().getQualifiedName() : rValue.getSecondChild().getString();

        return importName + "." + suffix;
      }

      return null;
    }

    private String rewriteImportName(NodeTraversal t, Node call) {
      String requireName = getCommonJsImportPath(call);
      ModulePath modulePath =
          t.getInput()
              .getPath()
              .resolveJsModule(
                  requireName, call.getSourceFileName(), call.getLineno(), call.getCharno());
      if (modulePath == null) {
        return null;
      }
      return getBasePropertyImport(modulePath.toModuleName());
    }

    /**
     * Update any type references in JSDoc annotations to account for all the rewriting we've done.
     */
    private void fixTypeNode(NodeTraversal t, Node typeNode) {
      if (typeNode.isString()) {
        String name = typeNode.getString();
        // Type nodes can be module paths.
        if (ModuleLoader.isPathIdentifier(name)) {
          int lastSlash = name.lastIndexOf('/');
          int endIndex = name.indexOf('.', lastSlash);
          String localTypeName = null;
          if (endIndex == -1) {
            endIndex = name.length();
          } else {
            localTypeName = name.substring(endIndex);
          }

          String moduleName = name.substring(0, endIndex);
          ModulePath modulePath =
              t.getInput()
                  .getPath()
                  .resolveJsModule(
                      moduleName,
                      typeNode.getSourceFileName(),
                      typeNode.getLineno(),
                      typeNode.getCharno());

          String globalModuleName;
          if (modulePath == null) {
            // The module loader will issue an error, but we fall back to a path-based name
            globalModuleName = ModuleIdentifier.forFile(moduleName).getModuleName();
          } else {
            globalModuleName = modulePath.toModuleName();
          }
          String baseImportProperty = getBasePropertyImport(globalModuleName);
          typeNode.setString(
              localTypeName == null ? baseImportProperty : baseImportProperty + localTypeName);

        } else {
          // A type node can be a getprop. Any portion of the getprop
          // can be either an import alias or export alias. Check each
          // segment.
          boolean wasRewritten = false;
          int endIndex = -1;
          while (endIndex < name.length()) {
            endIndex = name.indexOf('.', endIndex + 1);
            if (endIndex == -1) {
              endIndex = name.length();
            }
            String baseName = name.substring(0, endIndex);
            String suffix = endIndex < name.length() ? name.substring(endIndex) : "";
            Var typeDeclaration = t.getScope().getVar(baseName);

            // Make sure we can find a variable declaration (and it's in this file)
            if (typeDeclaration != null
                && Objects.equals(typeDeclaration.getNode().getInputId(), typeNode.getInputId())) {
              String importedModuleName = getModuleImportName(t, typeDeclaration.getNode());

              // If the name is an import alias, rewrite it to be a reference to the
              // module name directly
              if (importedModuleName != null) {
                typeNode.setString(importedModuleName + suffix);
                typeNode.setOriginalName(name);
                wasRewritten = true;
                break;
              } else if (this.allowFullRewrite) {
                // Names referenced in export statements can only be rewritten in
                // commonjs modules.
                String exportedName = getExportedName(t, typeNode, typeDeclaration);
                if (exportedName != null && !exportedName.equals(name)) {
                  typeNode.setString(exportedName + suffix);
                  typeNode.setOriginalName(name);
                  wasRewritten = true;
                  break;
                }
              }
            }
          }

          // If the name was neither an import alias or referenced in an export,
          // We still may need to rename it if it's global
          if (!wasRewritten && this.allowFullRewrite) {
            endIndex = name.indexOf('.');
            if (endIndex == -1) {
              endIndex = name.length();
            }
            String baseName = name.substring(0, endIndex);
            Var typeDeclaration = t.getScope().getVar(baseName);
            if (typeDeclaration != null && typeDeclaration.isGlobal()) {
              String moduleName = getModuleName(t.getInput());
              String newName = baseName + "$$" + moduleName;
              if (endIndex < name.length()) {
                newName += name.substring(endIndex);
              }

              typeNode.setString(newName);
              typeNode.setOriginalName(name);
            }
          }
        }
      }

      for (Node child = typeNode.getFirstChild(); child != null;
           child = child.getNext()) {
        fixTypeNode(t, child);
      }
    }

    private List<Node> splitMultipleDeclarations(Node var) {
      checkState(NodeUtil.isNameDeclaration(var));
      List<Node> vars = new ArrayList<>();
      JSDocInfo info = var.getJSDocInfo();
      while (var.getSecondChild() != null) {
        Node newVar = new Node(var.getToken(), var.removeFirstChild());

        if (info != null) {
          newVar.setJSDocInfo(info.clone());
        }

        newVar.useSourceInfoFrom(var);
        var.getParent().addChildBefore(newVar, var);
        vars.add(newVar);
      }
      vars.add(var);
      return vars;
    }
  }
}<|MERGE_RESOLUTION|>--- conflicted
+++ resolved
@@ -19,10 +19,7 @@
 import static com.google.common.base.Preconditions.checkNotNull;
 import static com.google.common.base.Preconditions.checkState;
 
-<<<<<<< HEAD
 import com.google.common.base.Predicate;
-=======
->>>>>>> 5e4850cf
 import com.google.common.base.Predicates;
 import com.google.common.collect.ImmutableCollection;
 import com.google.common.collect.ImmutableList;
@@ -39,18 +36,10 @@
 import java.util.Objects;
 
 /**
-<<<<<<< HEAD
- * Rewrites a CommonJS module http://wiki.commonjs.org/wiki/Modules/1.1.1
- * into a form that can be safely concatenated.
- * Does not add a function around the module body but instead adds suffixes
- * to global variables to avoid conflicts.
- * Calls to require are changed to reference the required module directly.
-=======
  * Rewrites a CommonJS module http://wiki.commonjs.org/wiki/Modules/1.1.1 into a form that can be
  * safely concatenated. Does not add a function around the module body but instead adds suffixes to
  * global variables to avoid conflicts. Calls to require are changed to reference the required
  * module directly.
->>>>>>> 5e4850cf
  */
 public final class ProcessCommonJSModules extends NodeTraversal.AbstractPreOrderCallback
     implements CompilerPass {
@@ -70,10 +59,7 @@
               + " Did you actually intend to export something?");
 
   private final AbstractCompiler compiler;
-<<<<<<< HEAD
   private final String exportPropertyName;
-=======
->>>>>>> 5e4850cf
 
   /**
    * Creates a new ProcessCommonJSModules instance which can be used to rewrite CommonJS modules to
@@ -101,7 +87,6 @@
     if (n.isRoot()) {
       return true;
     } else if (n.isScript()) {
-<<<<<<< HEAD
       if (compiler.getOptions().getModuleResolutionMode() == ModuleLoader.ResolutionMode.WEBPACK) {
         removeWebpackModuleShim(n);
       }
@@ -139,35 +124,6 @@
 
         defaultExportIsConst = finder.initializeModule();
 
-=======
-      FindImportsAndExports finder = new FindImportsAndExports();
-      NodeTraversal.traverseEs6(compiler, n, finder);
-
-      CompilerInput.ModuleType moduleType = compiler.getInput(n.getInputId()).getJsModuleType();
-      boolean forceModuleDetection = moduleType == CompilerInput.ModuleType.IMPORTED_SCRIPT;
-      boolean isCommonJsModule = finder.isCommonJsModule();
-      ImmutableList.Builder<ExportInfo> exports = ImmutableList.builder();
-      if (isCommonJsModule || forceModuleDetection) {
-        finder.reportModuleErrors();
-
-        if (!finder.umdPatterns.isEmpty()) {
-          boolean needsRetraverse = finder.replaceUmdPatterns();
-
-          // Removing the IIFE rewrites vars. We need to re-traverse
-          // to get the new references.
-          if (removeIIFEWrapper(n)) {
-            needsRetraverse = true;
-          }
-
-          if (needsRetraverse) {
-            finder = new FindImportsAndExports();
-            NodeTraversal.traverseEs6(compiler, n, finder);
-          }
-        }
-
-        finder.initializeModule();
-
->>>>>>> 5e4850cf
         //UMD pattern replacement can leave detached export references - don't include those
         for (ExportInfo export : finder.getModuleExports()) {
           if (NodeUtil.getEnclosingScript(export.node) != null) {
@@ -187,11 +143,8 @@
       NodeTraversal.traverseEs6(
           compiler,
           n,
-<<<<<<< HEAD
-          new RewriteModule(isCommonJsModule || forceModuleDetection, exports.build(), defaultExportIsConst));
-=======
-          new RewriteModule(isCommonJsModule || forceModuleDetection, exports.build()));
->>>>>>> 5e4850cf
+          new RewriteModule(isCommonJsModule || forceModuleDetection, exports.build(),
+              defaultExportIsConst));
     }
     return false;
   }
@@ -203,7 +156,6 @@
     }
 
     return getModuleName(modulePath);
-<<<<<<< HEAD
   }
 
   public static String getModuleName(ModulePath input) {
@@ -226,20 +178,12 @@
   /**
    * Recognize if a node is a module import. We recognize two forms:
    *
-   *  - require("something");
-   *  - __webpack_require__(4); // only when the module resolution is WEBPACK
+   * <ul>
+   *   <li> require("something";
+   *   <li> webpack_require__(4); // only when the module resolution is WEBPACK
+   * </ul>
    */
   public static boolean isCommonJsImport(Node requireCall, ModuleLoader.ResolutionMode resolutionMode) {
-=======
-  }
-
-  public static String getModuleName(ModulePath input) {
-    return input.toModuleName();
-  }
-
-  /** Recognize if a node is a module import: require("something"); */
-  public static boolean isCommonJsImport(Node requireCall) {
->>>>>>> 5e4850cf
     if (requireCall.isCall() && requireCall.hasTwoChildren()) {
       if (resolutionMode == ModuleLoader.ResolutionMode.WEBPACK
           && requireCall.getFirstChild().matchesQualifiedName(WEBPACK_REQUIRE)
@@ -280,17 +224,11 @@
   /**
    * Recognize if a node is a module export. We recognize several forms:
    *
-<<<<<<< HEAD
-   *  - module.exports = something;
-   *  - module.exports.something = something;
-   *  - exports.something = something;
-=======
    * <ul>
    *   <li> module.exports = something;
    *   <li> module.exports.something = something;
    *   <li> exports.something = something;
    * </ul>
->>>>>>> 5e4850cf
    *
    * <p>In addition, we only recognize an export if the base export object is not defined or is
    * defined in externs.
@@ -877,15 +815,11 @@
      *
      * <p>Returns whether the default export can be declared constant
      */
-<<<<<<< HEAD
     boolean initializeModule() {
-=======
-    void initializeModule() {
       if (exports.isEmpty() && moduleExports.isEmpty()) {
-        return;
-      }
-
->>>>>>> 5e4850cf
+        return true;
+      }
+
       CompilerInput ci = compiler.getInput(this.script.getInputId());
       ModulePath modulePath = ci.getPath();
       if (modulePath == null) {
@@ -1021,20 +955,12 @@
             && umdPattern.activeBranch.getChildCount() == 1) {
           newNode = umdPattern.activeBranch.removeFirstChild();
         } else {
-<<<<<<< HEAD
-          newNode.detachFromParent();
-=======
           newNode.detach();
->>>>>>> 5e4850cf
         }
         needsRetraverse = true;
         parent.replaceChild(umdPattern.ifRoot, newNode);
         reportNestedScopesDeleted(umdPattern.ifRoot);
-<<<<<<< HEAD
-        changeScope =  NodeUtil.getEnclosingChangeScopeRoot(newNode);
-=======
         changeScope = NodeUtil.getEnclosingChangeScopeRoot(newNode);
->>>>>>> 5e4850cf
         if (changeScope != null) {
           compiler.reportChangeToEnclosingScope(newNode);
         }
@@ -1062,21 +988,12 @@
             continue;
           }
           needsRetraverse = true;
-<<<<<<< HEAD
-          String factoryLabel = modulePath.toModuleName() + "_factory" + compiler.getUniqueNameIdSupplier().get();
+          String factoryLabel =
+              modulePath.toModuleName() + "_factory" + compiler.getUniqueNameIdSupplier().get();
 
           FunctionToBlockMutator mutator =
               new FunctionToBlockMutator(compiler, compiler.getUniqueNameIdSupplier());
           Node newStatements = mutator.mutateWithoutRenaming(factoryLabel, fn, enclosingFnCall, null, false, false);
-=======
-          String factoryLabel =
-              modulePath.toModuleName() + "_factory" + compiler.getUniqueNameIdSupplier().get();
-
-          FunctionToBlockMutator mutator =
-              new FunctionToBlockMutator(compiler, compiler.getUniqueNameIdSupplier());
-          Node newStatements =
-              mutator.mutate(factoryLabel, fn, enclosingFnCall, null, false, false);
->>>>>>> 5e4850cf
 
           // Check to see if the returned block is of the form:
           // {
@@ -1104,18 +1021,13 @@
             String assignedName = null;
             if (expr.isAssign() && expr.getSecondChild().isCall()) {
               call = expr.getSecondChild();
-<<<<<<< HEAD
-              assignedName = modulePath.toModuleName() + "_iife" + compiler.getUniqueNameIdSupplier().get();
-=======
               assignedName =
                   modulePath.toModuleName() + "_iife" + compiler.getUniqueNameIdSupplier().get();
->>>>>>> 5e4850cf
             } else if (expr.isCall()) {
               call = expr;
             }
 
             if (call != null) {
-<<<<<<< HEAD
               newStatements = mutator.mutateWithoutRenaming(
                   factoryLabel, inlinedFn, call, assignedName, false, false);
               if (assignedName != null) {
@@ -1132,16 +1044,6 @@
                   newStatements.addChildToFront(newName);
                 }
                 expr.replaceChild(expr.getSecondChild(), newName.getFirstChild().cloneNode());
-=======
-              newStatements =
-                  mutator.mutate(factoryLabel, inlinedFn, call, assignedName, false, false);
-              if (assignedName != null) {
-                Node newName =
-                    NodeUtil.newName(
-                        compiler, assignedName, fn, expr.getFirstChild().getQualifiedName());
-                newStatements.addChildToFront(IR.var(newName).useSourceInfoFromForTree(fn));
-                expr.replaceChild(expr.getSecondChild(), newName.cloneNode());
->>>>>>> 5e4850cf
                 newStatements.addChildToBack(expr.getParent().detach());
               }
             }
@@ -1152,17 +1054,11 @@
             callRoot = callRoot.getParent();
           }
           if (callRoot.isExprResult()) {
-<<<<<<< HEAD
             Node callRootParent = callRoot.getParent();
             callRootParent.addChildrenAfter(newStatements.removeChildren(), callRoot);
             callRoot.detach();
             reportNestedScopesChanged(callRootParent);
             compiler.reportChangeToEnclosingScope(callRootParent);
-=======
-            callRoot.replaceWith(newStatements);
-            reportNestedScopesChanged(newStatements);
-            compiler.reportChangeToEnclosingScope(newStatements);
->>>>>>> 5e4850cf
             reportNestedScopesDeleted(enclosingFnCall);
           } else {
             parent.replaceChild(umdPattern.ifRoot, newNode);
@@ -1203,11 +1099,7 @@
         Predicates.<Node>alwaysTrue());
   }
 
-<<<<<<< HEAD
   private static UmdPattern findUmdPattern(List<UmdPattern> umdPatterns, Node n) {
-=======
-  private static boolean umdPatternsContains(List<UmdPattern> umdPatterns, Node n) {
->>>>>>> 5e4850cf
     for (UmdPattern umd : umdPatterns) {
       if (umd.ifRoot == n) {
         return umd;
@@ -1342,13 +1234,7 @@
             Var nameDeclaration = t.getScope().getVar(qName);
             if (nameDeclaration != null
                 && nameDeclaration.getNode() != null
-<<<<<<< HEAD
-                && nameDeclaration.getNode().getInputId() == n.getInputId()) {
-=======
                 && Objects.equals(nameDeclaration.getNode().getInputId(), n.getInputId())) {
-              maybeUpdateName(t, n, nameDeclaration);
-            }
->>>>>>> 5e4850cf
 
               // Avoid renaming a shadowed global
               //
