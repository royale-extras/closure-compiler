/*
 * Copyright 2009 The Closure Compiler Authors.
 *
 * Licensed under the Apache License, Version 2.0 (the "License");
 * you may not use this file except in compliance with the License.
 * You may obtain a copy of the License at
 *
 *     http://www.apache.org/licenses/LICENSE-2.0
 *
 * Unless required by applicable law or agreed to in writing, software
 * distributed under the License is distributed on an "AS IS" BASIS,
 * WITHOUT WARRANTIES OR CONDITIONS OF ANY KIND, either express or implied.
 * See the License for the specific language governing permissions and
 * limitations under the License.
 */
package com.google.javascript.jscomp;

import static com.google.common.base.Preconditions.checkArgument;
import static com.google.common.base.Preconditions.checkNotNull;
import static com.google.common.base.Preconditions.checkState;
import static com.google.common.base.Strings.isNullOrEmpty;
import static com.google.javascript.jscomp.FunctionArgumentInjector.THIS_MARKER;

import com.google.common.base.Predicate;
import com.google.common.base.Supplier;
import com.google.common.collect.ImmutableList;
import com.google.javascript.jscomp.MakeDeclaredNamesUnique.InlineRenamer;
import com.google.javascript.rhino.IR;
import com.google.javascript.rhino.Node;
import com.google.javascript.rhino.Token;
import java.util.ArrayList;
import java.util.HashMap;
import java.util.LinkedHashMap;
import java.util.List;
import java.util.Map;
import java.util.Map.Entry;
import java.util.Set;

/**
 * A class to transform the body of a function into a generic block suitable
 * for inlining.
 *
 * @author johnlenz@google.com (John Lenz)
 */
class FunctionToBlockMutator {

  private final AbstractCompiler compiler;
  private final Supplier<String> safeNameIdSupplier;

  FunctionToBlockMutator(
      AbstractCompiler compiler, Supplier<String> safeNameIdSupplier) {
    this.compiler = compiler;
    this.safeNameIdSupplier = safeNameIdSupplier;
  }

  /**
   * @param fnName The name to use when preparing human readable names.
   * @param fnNode The function to prepare.
   * @param callNode The call node that will be replaced.
   * @param resultName Function results should be assigned to this name.
   * @param needsDefaultResult Whether the result value must be set.
   * @param isCallInLoop Whether the function body must be prepared to be
   *   injected into the body of a loop.
   * @return A clone of the function body mutated to be suitable for injection
   *   as a statement into another code block.
   */
  Node mutate(String fnName, Node fnNode, Node callNode,
      String resultName, boolean needsDefaultResult, boolean isCallInLoop) {
    return mutateInternal(
        fnName, fnNode, callNode, resultName, needsDefaultResult, isCallInLoop,
        /* renameLocals */ true);
  }

  /**
<<<<<<< HEAD
   * Used where the inlining occurs into an isolated scope such as a module.
   * Renaming is avoided since the associated JSDoc annotations
   * are not updated.
=======
   * Used where the inlining occurs into an isolated scope such as a module. Renaming is avoided
   * since the associated JSDoc annotations are not updated.
>>>>>>> 231865f0
   *
   * @param fnName The name to use when preparing human readable names.
   * @param fnNode The function to prepare.
   * @param callNode The call node that will be replaced.
   * @param resultName Function results should be assigned to this name.
   * @param needsDefaultResult Whether the result value must be set.
<<<<<<< HEAD
   * @param isCallInLoop Whether the function body must be prepared to be
   *   injected into the body of a loop.
   * @return A clone of the function body mutated to be suitable for injection
   *   as a statement into another code block.
   */
  Node mutateWithoutRenaming(String fnName, Node fnNode, Node callNode,
              String resultName, boolean needsDefaultResult, boolean isCallInLoop) {
    return mutateInternal(
        fnName, fnNode, callNode, resultName, needsDefaultResult, isCallInLoop,
=======
   * @param isCallInLoop Whether the function body must be prepared to be injected into the body of
   *     a loop.
   * @return A clone of the function body mutated to be suitable for injection as a statement into
   *     another code block.
   */
  Node mutateWithoutRenaming(
      String fnName,
      Node fnNode,
      Node callNode,
      String resultName,
      boolean needsDefaultResult,
      boolean isCallInLoop) {
    return mutateInternal(
        fnName,
        fnNode,
        callNode,
        resultName,
        needsDefaultResult,
        isCallInLoop,
>>>>>>> 231865f0
        /* renameLocals */ false);
  }

  /**
   * @param fnName The name to use when preparing human readable names.
   * @param fnNode The function to prepare.
   * @param callNode The call node that will be replaced.
   * @param resultName Function results should be assigned to this name.
   * @param needsDefaultResult Whether the result value must be set.
   * @param isCallInLoop Whether the function body must be prepared to be injected into the body of
   *     a loop.
   * @param renameLocals If the inlining is part of module rewriting and doesn't require making
   *     local names unique
   * @return A clone of the function body mutated to be suitable for injection as a statement into
   *     another code block.
   */
  private Node mutateInternal(
      String fnName,
      Node fnNode,
      Node callNode,
      String resultName,
      boolean needsDefaultResult,
      boolean isCallInLoop,
      boolean renameLocals) {
    Node newFnNode = fnNode.cloneTree();
    // Wrap the clone in a script, in a root, so that makeLocalNamesUnique sees a coherent tree.
    IR.root(IR.script(newFnNode));

    if (renameLocals) {
      // Now that parameter names have been replaced, make sure all the local
      // names are unique, to allow functions to be inlined multiple times
      // without causing conflicts.
      makeLocalNamesUnique(newFnNode, isCallInLoop);

      // Function declarations must be rewritten as function expressions as
      // they will be within a block and normalization prevents function
      // declarations within block as browser implementations vary.
      rewriteFunctionDeclarations(newFnNode.getLastChild());
    }

    // TODO(johnlenz): Mark NAME nodes constant for parameters that are not
    // modified.
    Set<String> namesToAlias =
        FunctionArgumentInjector.findModifiedParameters(newFnNode);
    LinkedHashMap<String, Node> args =
        FunctionArgumentInjector.getFunctionCallParameterMap(
            newFnNode, callNode, this.safeNameIdSupplier);
    boolean hasArgs = !args.isEmpty();
    if (hasArgs) {
      FunctionArgumentInjector.maybeAddTempsForCallArguments(
          newFnNode, args, namesToAlias, compiler.getCodingConvention());
    }

    Node newBlock = NodeUtil.getFunctionBody(newFnNode);
    // Make the newBlock insertable .
    newBlock.detach();

    if (hasArgs) {
      Node inlineResult = aliasAndInlineArguments(newBlock,
          args, namesToAlias);
      checkState(newBlock == inlineResult);
    }

    //
    // For calls inlined into loops, VAR declarations are not reinitialized to
    // undefined as they would have been if the function were called, so ensure
    // that they are properly initialized.
    //
    if (isCallInLoop) {
      fixUninitializedVarDeclarations(newBlock, newBlock);
    }

    String labelName = getLabelNameForFunction(fnName);
    Node injectableBlock = replaceReturns(
        newBlock, resultName, labelName, needsDefaultResult);
    checkState(injectableBlock != null);

    return injectableBlock;
  }


  /**
   * @param n The node to inspect
   */
  private static Node rewriteFunctionDeclarations(Node n) {
    if (n.isFunction()) {
      if (NodeUtil.isFunctionDeclaration(n)) {
        // Rewrite: function f() {} ==> var f = function() {}
        Node fnNameNode = n.getFirstChild();

        Node name = IR.name(fnNameNode.getString()).srcref(fnNameNode);
        Node var = IR.var(name).srcref(n);

        fnNameNode.setString("");
        // Add the VAR, remove the FUNCTION
        n.replaceWith(var);
        // readd the function as a function expression
        name.addChildToFront(n);

        return var;
      }
      return null;
    }

    // Keep track of any rewritten functions and hoist them to the top
    // of the block they are defined in. This isn't fully compliant hoisting
    // but it does address a large set of use cases.
    List<Node> functionsToHoist = new ArrayList<>();
    for (Node c = n.getFirstChild(), next; c != null; c = next) {
      next = c.getNext(); // We may rewrite "c"
      Node fnVar = rewriteFunctionDeclarations(c);
      if (fnVar != null) {
        functionsToHoist.add(0, fnVar);
      }
    }

    for (Node fnVar : functionsToHoist) {
      if (n.getFirstChild() != fnVar) {
        n.addChildToFront(fnVar.detach());
      }
    }

    return null;
  }

  /**
   *  For all VAR node with uninitialized declarations, set
   *  the values to be "undefined".
   */
  private static void fixUninitializedVarDeclarations(Node n, Node containingBlock) {
    // Inner loop structure must already have logic to initialize its
    // variables.  In particular FOR-IN structures must not be modified.
    if (NodeUtil.isLoopStructure(n)) {
      return;
    }

    // For all VARs
    if (n.isVar() && n.hasOneChild()) {
      Node name = n.getFirstChild();
      // It isn't initialized.
      if (!name.hasChildren()) {
        Node srcLocation = name;
        name.addChildToBack(NodeUtil.newUndefinedNode(srcLocation));
        containingBlock.addChildToFront(n.detach());
      }
      return;
    }

    for (Node c = n.getFirstChild(); c != null; c = c.getNext()) {
      fixUninitializedVarDeclarations(c, containingBlock);
    }
  }

  /**
   * Fix-up all local names to be unique for this subtree.
   * @param fnNode A mutable instance of the function to be inlined.
   */
  private void makeLocalNamesUnique(Node fnNode, boolean isCallInLoop) {
    Supplier<String> idSupplier = compiler.getUniqueNameIdSupplier();
    // Make variable names unique to this instance.
    NodeTraversal.traverseEs6ScopeRoots(
        compiler,
        null,
        ImmutableList.of(fnNode),
        new MakeDeclaredNamesUnique(
            new InlineRenamer(
                compiler.getCodingConvention(), idSupplier, "inline_", isCallInLoop, true, null),
            false),
        true);
    // Make label names unique to this instance.
    new RenameLabels(compiler, new LabelNameSupplier(idSupplier), false, false)
        .process(null, fnNode);
  }

  static class LabelNameSupplier implements Supplier<String> {
    final Supplier<String> idSupplier;

    LabelNameSupplier(Supplier<String> idSupplier) {
      this.idSupplier = idSupplier;
    }

    @Override
    public String get() {
        return "JSCompiler_inline_label_" + idSupplier.get();
    }
  }

  /**
   * Create a unique label name.
   */
  private String getLabelNameForFunction(String fnName) {
    String name = (isNullOrEmpty(fnName)) ? "anon" : fnName;
    return "JSCompiler_inline_label_" + name + "_" + safeNameIdSupplier.get();
  }

  /**
   * Create a unique "this" name.
   */
  private String getUniqueThisName() {
    return "JSCompiler_inline_this_" + safeNameIdSupplier.get();
  }

  /**
   * Inlines the arguments within the node tree using the given argument map,
   * replaces "unsafe" names with local aliases.
   *
   * The aliases for unsafe require new VAR declarations, so this function
   * can not be used in for direct CALL node replacement as VAR nodes can not be
   * created there.
   *
   * @return The node or its replacement.
   */
  private Node aliasAndInlineArguments(
      Node fnTemplateRoot, LinkedHashMap<String, Node> argMap,
      Set<String> namesToAlias) {

    if (namesToAlias == null || namesToAlias.isEmpty()) {
      // There are no names to alias, just inline the arguments directly.
      Node result = FunctionArgumentInjector.inject(
          compiler, fnTemplateRoot, null, argMap);
      checkState(result == fnTemplateRoot);
      return result;
    } else {
      // Create local alias of names that can not be safely
      // used directly.

      // An arg map that will be updated to contain the
      // safe aliases.
      Map<String, Node> newArgMap = new HashMap<>(argMap);

      // Declare the alias in the same order as they
      // are declared.
      List<Node> newVars = new ArrayList<>();
      // NOTE: argMap is a linked map so we get the parameters in the
      // order that they were declared.
      for (Entry<String, Node> entry : argMap.entrySet()) {
        String name = entry.getKey();
        if (namesToAlias.contains(name)) {
          if (name.equals(THIS_MARKER)) {
            boolean referencesThis = NodeUtil.referencesThis(fnTemplateRoot);
            // Update "this", this is only necessary if "this" is referenced
            // and the value of "this" is not Token.THIS, or the value of "this"
            // has side effects.

            Node value = entry.getValue();
            if (!value.isThis()
                && (referencesThis
                    || NodeUtil.mayHaveSideEffects(value, compiler))) {
              String newName = getUniqueThisName();
              Node newValue = entry.getValue().cloneTree();
              Node newNode = NodeUtil.newVarNode(newName, newValue)
                  .useSourceInfoIfMissingFromForTree(newValue);
              newVars.add(0, newNode);
              // Remove the parameter from the list to replace.
              newArgMap.put(THIS_MARKER,
                  IR.name(newName)
                      .srcrefTree(newValue));
            }
          } else {
            Node newValue = entry.getValue().cloneTree();
            Node newNode = NodeUtil.newVarNode(name, newValue)
                .useSourceInfoIfMissingFromForTree(newValue);
            newVars.add(0, newNode);
            // Remove the parameter from the list to replace.
            newArgMap.remove(name);
          }
        }
      }

      // Inline the arguments.
      Node result = FunctionArgumentInjector.inject(
          compiler, fnTemplateRoot, null, newArgMap);
      checkState(result == fnTemplateRoot);

      // Now that the names have been replaced, add the new aliases for
      // the old names.
      for (Node n : newVars) {
        fnTemplateRoot.addChildToFront(n);
      }

      return result;
    }
  }

  /**
   *  Convert returns to assignments and breaks, as needed.
   *  For example, with a labelName of 'foo':
   *    {
   *      return a;
   *    }
   *  becomes:
   *    foo: {
   *      a;
   *      break foo;
   *    }
   *  or
   *    foo: {
   *      resultName = a;
   *      break foo;
   *    }
   *
   * @param resultMustBeSet Whether the result must always be set to a value.
   * @return The node containing the transformed block, this may be different
   *     than the passed in node 'block'.
   */
  private static Node replaceReturns(
      Node block, String resultName, String labelName,
      boolean resultMustBeSet) {
    checkNotNull(block);
    checkNotNull(labelName);

    Node root = block;

    boolean hasReturnAtExit = false;
    int returnCount = NodeUtil.getNodeTypeReferenceCount(
        block, Token.RETURN, new NodeUtil.MatchShallowStatement());
    if (returnCount > 0) {
      hasReturnAtExit = hasReturnAtExit(block);
      // TODO(johnlenz): Simpler not to special case this,
      // and let it be optimized later.
      if (hasReturnAtExit) {
        convertLastReturnToStatement(block, resultName);
        returnCount--;
      }

      if (returnCount > 0) {
        // A label and breaks are needed.

        // Add the breaks
        replaceReturnWithBreak(block, null, resultName, labelName);

        // Add label
        Node name = IR.labelName(labelName).srcref(block);
        Node label = IR.label(name, block).srcref(block);

        Node newRoot = IR.block().srcref(block);
        newRoot.addChildToBack(label);


        // The label is now the root.
        root = newRoot;
      }
    }

    // If there wasn't an return at the end of the function block, and we need
    // a result, add one to the block.
    if (resultMustBeSet && !hasReturnAtExit && resultName != null) {
      addDummyAssignment(block, resultName);
    }

    return root;
  }

  /**********************************************************************
   *  Functions following here are general node transformation functions
   **********************************************************************/

  /**
   * Example:
   *   a = (void) 0;
   */
  private static void addDummyAssignment(Node node, String resultName) {
    checkArgument(node.isNormalBlock());

    // A result is needed create a dummy value.
    Node srcLocation = node;
    Node retVal = NodeUtil.newUndefinedNode(srcLocation);
    Node resultNode = createAssignStatementNode(resultName, retVal);
    resultNode.useSourceInfoIfMissingFromForTree(node);

    node.addChildToBack(resultNode);
  }

  /**
   * Replace the 'return' statement with its child expression.
   *   "return foo()" becomes "foo()" or "resultName = foo()"
   *   "return" is removed or becomes "resultName = void 0".
   *
   * @param block
   * @param resultName
   */
  private static void convertLastReturnToStatement(
      Node block, String resultName) {
    Node ret = block.getLastChild();
    checkArgument(ret.isReturn());
    Node resultNode = getReplacementReturnStatement(ret, resultName);

    if (resultNode == null) {
      block.removeChild(ret);
    } else {
      resultNode.useSourceInfoIfMissingFromForTree(ret);
      block.replaceChild(ret, resultNode);
    }
  }

  /**
   * Create a valid statement Node containing an assignment to name of the
   * given expression.
   */
  private static Node createAssignStatementNode(String name, Node expression) {
    // Create 'name = result-expression;' statement.
    // EXPR (ASSIGN (NAME, EXPRESSION))
    Node nameNode = IR.name(name);
    Node assign = IR.assign(nameNode, expression);
    return NodeUtil.newExpr(assign);
  }

  /**
   * Replace the 'return' statement with its child expression.
   * If the result is needed (resultName != null):
   *   "return foo()" becomes "resultName = foo()"
   *   "return" becomes "resultName = void 0".
   * Otherwise:
   *   "return foo()" becomes "foo()"
   *   "return", null is returned.
   */
  private static Node getReplacementReturnStatement(
      Node node, String resultName) {
    Node resultNode = null;

    Node retVal = null;
    if (node.hasChildren()) {
      // Clone the child as the child hasn't been removed
      // from the node yet.
      retVal = node.getFirstChild().cloneTree();
    }

    if (resultName == null) {
      if (retVal != null) {
        resultNode = NodeUtil.newExpr(retVal); // maybe null.
      }
    } else {
      if (retVal == null) {
        // A result is needed create a dummy value.
        Node srcLocation = node;
        retVal = NodeUtil.newUndefinedNode(srcLocation);
      }
      // Create a "resultName = retVal;" statement.
      resultNode = createAssignStatementNode(resultName, retVal);
    }

    return resultNode;
  }

  /**
   * @return Whether the given block end with an return statement.
   */
  private static boolean hasReturnAtExit(Node block) {
    // Only inline functions that return something (empty returns
    // will be handled by ConstFolding+EmptyFunctionRemoval)
    return (block.getLastChild().isReturn());
  }

  /**
   * Replace the 'return' statement with its child expression.
   *   "return foo()" becomes "{foo(); break;}" or
   *      "{resultName = foo(); break;}"
   *   "return" becomes {break;} or "{resultName = void 0;break;}".
   */
  private static Node replaceReturnWithBreak(Node current, Node parent,
      String resultName, String labelName) {

    if (current.isFunction()
        || current.isExprResult()) {
      // Don't recurse into functions definitions, and expressions can't
      // contain RETURN nodes.
      return current;
    }

    if (current.isReturn()) {
      checkState(NodeUtil.isStatementBlock(parent));

      Node resultNode = getReplacementReturnStatement(current, resultName);
      Node breakNode = IR.breakNode(IR.labelName(labelName));

      // Replace the node in parent, and reset current to the first new child.
      breakNode.useSourceInfoIfMissingFromForTree(current);
      parent.replaceChild(current, breakNode);
      if (resultNode != null) {
        resultNode.useSourceInfoIfMissingFromForTree(current);
        parent.addChildBefore(resultNode, breakNode);
      }
      current = breakNode;
    } else {
      for (Node c = current.getFirstChild(); c != null; c = c.getNext()) {
        // c may be replaced.
        c = replaceReturnWithBreak(c, current, resultName, labelName);
      }
    }

    return current;
  }

  static boolean isBlockOrScript(Node n) {
    if (NodeUtil.createsBlockScope(n)) {
      return true;
    }

    switch (n.getToken()) {
      case FUNCTION:
      case MODULE_BODY:
      case ROOT:
      case SCRIPT:
        return true;
      default:
        return NodeUtil.isFunctionBlock(n);
    }
  }

  static final Predicate<Node> enclosingHoistScope = new Predicate<Node>() {
    @Override
    public boolean apply(Node n) {
      return isBlockOrScript(n);
    }
  };
}<|MERGE_RESOLUTION|>--- conflicted
+++ resolved
@@ -72,31 +72,14 @@
   }
 
   /**
-<<<<<<< HEAD
-   * Used where the inlining occurs into an isolated scope such as a module.
-   * Renaming is avoided since the associated JSDoc annotations
-   * are not updated.
-=======
    * Used where the inlining occurs into an isolated scope such as a module. Renaming is avoided
    * since the associated JSDoc annotations are not updated.
->>>>>>> 231865f0
    *
    * @param fnName The name to use when preparing human readable names.
    * @param fnNode The function to prepare.
    * @param callNode The call node that will be replaced.
    * @param resultName Function results should be assigned to this name.
    * @param needsDefaultResult Whether the result value must be set.
-<<<<<<< HEAD
-   * @param isCallInLoop Whether the function body must be prepared to be
-   *   injected into the body of a loop.
-   * @return A clone of the function body mutated to be suitable for injection
-   *   as a statement into another code block.
-   */
-  Node mutateWithoutRenaming(String fnName, Node fnNode, Node callNode,
-              String resultName, boolean needsDefaultResult, boolean isCallInLoop) {
-    return mutateInternal(
-        fnName, fnNode, callNode, resultName, needsDefaultResult, isCallInLoop,
-=======
    * @param isCallInLoop Whether the function body must be prepared to be injected into the body of
    *     a loop.
    * @return A clone of the function body mutated to be suitable for injection as a statement into
@@ -116,7 +99,6 @@
         resultName,
         needsDefaultResult,
         isCallInLoop,
->>>>>>> 231865f0
         /* renameLocals */ false);
   }
 
