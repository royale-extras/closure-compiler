/*
 * Copyright 2004 The Closure Compiler Authors.
 *
 * Licensed under the Apache License, Version 2.0 (the "License");
 * you may not use this file except in compliance with the License.
 * You may obtain a copy of the License at
 *
 *     http://www.apache.org/licenses/LICENSE-2.0
 *
 * Unless required by applicable law or agreed to in writing, software
 * distributed under the License is distributed on an "AS IS" BASIS,
 * WITHOUT WARRANTIES OR CONDITIONS OF ANY KIND, either express or implied.
 * See the License for the specific language governing permissions and
 * limitations under the License.
 */

package com.google.javascript.jscomp;

import static com.google.common.base.Preconditions.checkNotNull;
import static com.google.common.base.Preconditions.checkState;

import com.google.common.annotations.GwtIncompatible;
import com.google.common.annotations.VisibleForTesting;
import com.google.common.base.Joiner;
import com.google.common.base.Splitter;
import com.google.common.base.Supplier;
import com.google.common.collect.ImmutableList;
import com.google.common.collect.ImmutableMap;
import com.google.debugging.sourcemap.SourceMapConsumerV3;
import com.google.debugging.sourcemap.proto.Mapping.OriginalMapping;
import com.google.javascript.jscomp.CompilerOptions.DevMode;
import com.google.javascript.jscomp.CoverageInstrumentationPass.CoverageReach;
import com.google.javascript.jscomp.CoverageInstrumentationPass.InstrumentOption;
import com.google.javascript.jscomp.WarningsGuard.DiagnosticGroupState;
import com.google.javascript.jscomp.deps.JsFileParser;
import com.google.javascript.jscomp.deps.ModuleLoader;
import com.google.javascript.jscomp.deps.SortedDependencies.MissingProvideException;
import com.google.javascript.jscomp.parsing.Config;
import com.google.javascript.jscomp.parsing.ParserRunner;
import com.google.javascript.jscomp.parsing.parser.FeatureSet;
import com.google.javascript.jscomp.parsing.parser.FeatureSet.Feature;
import com.google.javascript.jscomp.parsing.parser.trees.Comment;
import com.google.javascript.jscomp.resources.ResourceLoader;
import com.google.javascript.jscomp.type.ChainableReverseAbstractInterpreter;
import com.google.javascript.jscomp.type.ClosureReverseAbstractInterpreter;
import com.google.javascript.jscomp.type.ReverseAbstractInterpreter;
import com.google.javascript.jscomp.type.SemanticReverseAbstractInterpreter;
import com.google.javascript.rhino.ErrorReporter;
import com.google.javascript.rhino.IR;
import com.google.javascript.rhino.InputId;
import com.google.javascript.rhino.JSDocInfo;
import com.google.javascript.rhino.JSDocInfoBuilder;
import com.google.javascript.rhino.Node;
import com.google.javascript.rhino.Token;
import com.google.javascript.rhino.TypeIRegistry;
import com.google.javascript.rhino.jstype.JSTypeRegistry;
import java.io.File;
import java.io.IOException;
import java.io.InputStream;
import java.io.ObjectInputStream;
import java.io.ObjectOutputStream;
import java.io.OutputStream;
import java.io.PrintStream;
import java.io.Serializable;
import java.util.AbstractSet;
import java.util.ArrayList;
import java.util.Collections;
import java.util.HashMap;
import java.util.HashSet;
import java.util.Iterator;
import java.util.LinkedHashMap;
import java.util.LinkedHashSet;
import java.util.List;
import java.util.Map;
import java.util.ResourceBundle;
import java.util.Set;
import java.util.concurrent.Callable;
import java.util.concurrent.ConcurrentHashMap;
import java.util.logging.Level;
import java.util.logging.Logger;
import java.util.regex.Matcher;
import javax.annotation.Nullable;

/**
 * Compiler (and the other classes in this package) does the following:
 * <ul>
 * <li>parses JS code
 * <li>checks for undefined variables
 * <li>performs optimizations such as constant folding and constants inlining
 * <li>renames variables (to short names)
 * <li>outputs compact JavaScript code
 * </ul>
 *
 * External variables are declared in 'externs' files. For instance, the file
 * may include definitions for global javascript/browser objects such as
 * window, document.
 *
 */
// TODO(tbreisacher): Rename Compiler to JsCompiler and remove this suppression.
@SuppressWarnings("JavaLangClash")
public class Compiler extends AbstractCompiler implements ErrorHandler, SourceFileMapping {
  static final String SINGLETON_MODULE_NAME = "$singleton$";

  static final DiagnosticType MODULE_DEPENDENCY_ERROR =
      DiagnosticType.error("JSC_MODULE_DEPENDENCY_ERROR",
          "Bad dependency: {0} -> {1}. "
              + "Modules must be listed in dependency order.");

  static final DiagnosticType MISSING_ENTRY_ERROR = DiagnosticType.error(
      "JSC_MISSING_ENTRY_ERROR",
      "required entry point \"{0}\" never provided");

  static final DiagnosticType MISSING_MODULE_ERROR = DiagnosticType.error(
      "JSC_MISSING_MODULE_ERROR",
      "unknown module \"{0}\" specified in entry point spec");

  static final DiagnosticType INCONSISTENT_MODULE_DEFINITIONS = DiagnosticType.error(
      "JSC_INCONSISTENT_MODULE_DEFINITIONS",
      "Serialized module definitions are not consistent with the module definitions supplied in "
          + "the command line");

  private static final String CONFIG_RESOURCE =
      "com.google.javascript.jscomp.parsing.ParserConfig";

  CompilerOptions options = null;

  private PassConfig passes = null;

  // The externs inputs
  private List<CompilerInput> externs;

  // The JS source modules
  private List<JSModule> modules;

  private JSModuleGraph moduleGraph;

  // The module loader for resolving paths into module URIs.
  private ModuleLoader moduleLoader;

  // The JS source inputs
  private List<CompilerInput> inputs;

  // The JS source inputs
  private Map<String, CompilerInput.ModuleType> moduleTypesByName;

  // error manager to which error management is delegated
  private ErrorManager errorManager;

  // Warnings guard for filtering warnings.
  private WarningsGuard warningsGuard;

  // Compile-time injected libraries. The node points to the last node of
  // the library, so code can be inserted after.
  private final Map<String, Node> injectedLibraries = new LinkedHashMap<>();

  // Node of the final injected library. Future libraries will be injected
  // after this node.
  private Node lastInjectedLibrary;

  // Parse tree root nodes
  Node externsRoot;
  Node jsRoot;
  Node externAndJsRoot;

  // Used for debugging; to see the compiled code between passes
  private String lastJsSource = null;

  private FeatureSet featureSet;

  private final Map<InputId, CompilerInput> inputsById = new ConcurrentHashMap<>();

  private transient IncrementalScopeCreator scopeCreator = null;

  // Warnings guard for filtering warnings.
  private ImmutableMap<String, String> inputPathByWebpackId;

  /**
   * Subclasses are responsible for loading sources that were not provided as explicit inputs to the
   * compiler. For example, looking up sources referenced within sourcemaps.
   */
  public static class ExternalSourceLoader {
    public SourceFile loadSource(String filename) {
      throw new RuntimeException("Cannot load without a valid loader.");
    }
  }

  // Original sources referenced by the source maps.
  private final ConcurrentHashMap<String, SourceFile> sourceMapOriginalSources =
      new ConcurrentHashMap<>();

  /** Configured {@link SourceMapInput}s, plus any source maps discovered in source files. */
  ConcurrentHashMap<String, SourceMapInput> inputSourceMaps = new ConcurrentHashMap<>();

  // Map from filenames to lists of all the comments in each file.
  private Map<String, List<Comment>> commentsPerFile = new ConcurrentHashMap<>();

  /** The source code map */
  private SourceMap sourceMap;

  /** The externs created from the exports.  */
  private String externExports = null;

  /**
   * Ids for function inlining so that each declared name remains
   * unique.
   */
  private int uniqueNameId = 0;

  /**
   * Whether to assume there are references to the RegExp Global object
   * properties.
   */
  private boolean hasRegExpGlobalReferences = true;

  /** The function information map */
  private FunctionInformationMap functionInformationMap;

  /** Debugging information */
  private final StringBuilder debugLog = new StringBuilder();

  /** Detects Google-specific coding conventions. */
  CodingConvention defaultCodingConvention = new ClosureCodingConvention();

  private JSTypeRegistry typeRegistry;
  private volatile Config parserConfig = null;
  private volatile Config externsParserConfig = null;

  private ReverseAbstractInterpreter abstractInterpreter;
  private TypeValidator typeValidator;
  // The compiler can ask phaseOptimizer for things like which pass is currently
  // running, or which functions have been changed by optimizations
  private PhaseOptimizer phaseOptimizer = null;

  public PerformanceTracker tracker;

  // Types that have been forward declared
  private Set<String> forwardDeclaredTypes = new HashSet<>();

  // Type registry used by new type inference.
  private GlobalTypeInfo globalTypeInfo;

  private MostRecentTypechecker mostRecentTypechecker = MostRecentTypechecker.NONE;

  // This error reporter gets the messages from the current Rhino parser or TypeRegistry.
  private final ErrorReporter oldErrorReporter =
      RhinoErrorReporter.forOldRhino(this);

  /** Error strings used for reporting JSErrors */
  public static final DiagnosticType OPTIMIZE_LOOP_ERROR = DiagnosticType.error(
      "JSC_OPTIMIZE_LOOP_ERROR",
      "Exceeded max number of optimization iterations: {0}");
  public static final DiagnosticType MOTION_ITERATIONS_ERROR =
      DiagnosticType.error("JSC_MOTION_ITERATIONS_ERROR",
          "Exceeded max number of code motion iterations: {0}");

  private final CompilerExecutor compilerExecutor = createCompilerExecutor();

  /**
   * Logger for the whole com.google.javascript.jscomp domain -
   * setting configuration for this logger affects all loggers
   * in other classes within the compiler.
   */
  public static final Logger logger =
      Logger.getLogger("com.google.javascript.jscomp");

  private final PrintStream outStream;

  private GlobalVarReferenceMap globalRefMap = null;

  private volatile double progress = 0.0;
  private String lastPassName;

  private Set<String> externProperties = null;

  private static final Joiner pathJoiner = Joiner.on(File.separator);

  // Starts at 0, increases as "interesting" things happen.
  // Nothing happens at time START_TIME, the first pass starts at time 1.
  // The correctness of scope-change tracking relies on Node/getIntProp
  // returning 0 if the custom attribute on a node hasn't been set.
  private int changeStamp = 1;

  private final Timeline<Node> changeTimeline = new Timeline<>();
  private final Timeline<Node> deleteTimeline = new Timeline<>();

  /**
   * Creates a Compiler that reports errors and warnings to its logger.
   */
  public Compiler() {
    this((PrintStream) null);
  }

  /**
   * Creates a Compiler that reports errors and warnings to an output stream.
   */
  public Compiler(PrintStream outStream) {
    addChangeHandler(recentChange);
    this.outStream = outStream;
    this.moduleTypesByName = new HashMap<>();
  }

  /**
   * Creates a Compiler that uses a custom error manager.
   */
  public Compiler(ErrorManager errorManager) {
    this();
    setErrorManager(errorManager);
  }

  /**
   * Sets the error manager.
   *
   * @param errorManager the error manager, it cannot be {@code null}
   */
  public void setErrorManager(ErrorManager errorManager) {
    checkNotNull(errorManager, "the error manager cannot be null");
    this.errorManager = new ThreadSafeDelegatingErrorManager(errorManager);
  }

  /**
   * Creates a message formatter instance corresponding to the value of
   * {@link CompilerOptions}.
   */
  private MessageFormatter createMessageFormatter() {
    boolean colorize = options.shouldColorizeErrorOutput();
    return options.errorFormat.toFormatter(this, colorize);
  }

  /**
   * Initializes the compiler options. It's called as part of a normal compile() job.
   * Public for the callers that are not doing a normal compile() job.
   */
  public void initOptions(CompilerOptions options) {
    this.options = options;
    this.setFeatureSet(options.getLanguageIn().toFeatureSet());
    if (errorManager == null) {
      if (this.outStream == null) {
        setErrorManager(
            new LoggerErrorManager(createMessageFormatter(), logger));
      } else {
        PrintStreamErrorManager printer =
            new PrintStreamErrorManager(createMessageFormatter(), this.outStream);
        printer.setSummaryDetailLevel(options.summaryDetailLevel);
        setErrorManager(printer);
      }
    }

    moduleLoader = ModuleLoader.EMPTY;

    reconcileOptionsWithGuards();

    // TODO(johnlenz): generally, the compiler should not be changing the options object
    // provided by the user.  This should be handled a different way.

    // Turn off type-based optimizations when type checking is off
    if (!options.isTypecheckingEnabled()) {
      options.setUseTypesForLocalOptimization(false);
      options.setUseTypesForOptimization(false);
    }

    if (options.legacyCodeCompile) {
      options.setDisambiguateProperties(false);
      options.setAmbiguateProperties(false);
      options.useNonStrictWarningsGuard();
    }

    if (options.assumeForwardDeclaredForMissingTypes) {
      this.forwardDeclaredTypes =
          new AbstractSet<String>() {
            @Override
            public boolean contains(Object o) {
              return true; // Report all types as forward declared types.
            }

            @Override
            public boolean add(String e) {
              return false;
            }

            @Override
            public Iterator<String> iterator() {
              return Collections.<String>emptySet().iterator();
            }

            @Override
            public int size() {
              return 0;
            }
          };
    }

    initWarningsGuard(options.getWarningsGuard());
  }

  public void printConfig(PrintStream printStream) {
    printStream.println("==== CompilerOptions ====");
    printStream.println(options);
    printStream.println("==== WarningsGuard ====");
    printStream.println(warningsGuard);
  }

  void initWarningsGuard(WarningsGuard warningsGuard) {
    this.warningsGuard =
        new ComposeWarningsGuard(
            new SuppressDocWarningsGuard(this, getDiagnosticGroups().getRegisteredGroups()),
            warningsGuard);
  }

  /** When the CompilerOptions and its WarningsGuard overlap, reconcile any discrepancies. */
  protected void reconcileOptionsWithGuards() {
    // DiagnosticGroups override the plain checkTypes option.
    if (options.enables(DiagnosticGroups.CHECK_TYPES)) {
      options.checkTypes = true;
    } else if (options.disables(DiagnosticGroups.CHECK_TYPES)) {
      options.checkTypes = false;
    } else if (!options.checkTypes) {
      // If DiagnosticGroups did not override the plain checkTypes
      // option, and checkTypes is enabled, then turn off the
      // parser type warnings.
      options.setWarningLevel(
          DiagnosticGroup.forType(
              RhinoErrorReporter.TYPE_PARSE_ERROR),
          CheckLevel.OFF);
    }
    DiagnosticGroupState ntiState =
        options.getWarningsGuard().enablesExplicitly(DiagnosticGroups.NEW_CHECK_TYPES);
    if (ntiState == DiagnosticGroupState.ON) {
      options.setNewTypeInference(true);
    } else if (ntiState == DiagnosticGroupState.OFF) {
      options.setNewTypeInference(false);
    }
    if (options.getNewTypeInference()) {
      // Suppress the const checks of CheckAccessControls; NTI performs these checks better.
      options.setWarningLevel(DiagnosticGroups.ACCESS_CONTROLS_CONST, CheckLevel.OFF);
    }
    // When running OTI after NTI, turn off the warnings from OTI.
    if (options.getNewTypeInference() && options.getRunOTIafterNTI()) {
      options.checkTypes = true;
      if (!options.reportOTIErrorsUnderNTI) {
        options.setWarningLevel(
            DiagnosticGroups.OLD_CHECK_TYPES,
            CheckLevel.OFF);
        options.setWarningLevel(
            DiagnosticGroups.OLD_REPORT_UNKNOWN_TYPES,
            CheckLevel.OFF);
        options.setWarningLevel(
            FunctionTypeBuilder.ALL_DIAGNOSTICS,
            CheckLevel.OFF);
      }
      options.setWarningLevel(
          DiagnosticGroup.forType(RhinoErrorReporter.TYPE_PARSE_ERROR),
          CheckLevel.WARNING);
    }

    if (options.checkGlobalThisLevel.isOn() && !options.disables(DiagnosticGroups.GLOBAL_THIS)) {
      options.setWarningLevel(
          DiagnosticGroups.GLOBAL_THIS,
          options.checkGlobalThisLevel);
    }

    if (options.expectStrictModeInput()) {
      options.setWarningLevel(
          DiagnosticGroups.ES5_STRICT,
          CheckLevel.ERROR);
    }

    // All passes must run the variable check. This synthesizes
    // variables later so that the compiler doesn't crash. It also
    // checks the externs file for validity. If you don't want to warn
    // about missing variable declarations, we shut that specific
    // error off.
    if (!options.checkSymbols && !options.enables(DiagnosticGroups.CHECK_VARIABLES)) {
      options.setWarningLevel(DiagnosticGroups.CHECK_VARIABLES, CheckLevel.OFF);
    }
  }

  /** Initializes the instance state needed for a compile job. */
  public final <T1 extends SourceFile, T2 extends SourceFile> void init(
      List<T1> externs, List<T2> sources, CompilerOptions options) {
    JSModule module = new JSModule(SINGLETON_MODULE_NAME);
    for (SourceFile source : sources) {
      if (this.getPersistentInputStore() != null) {
        module.add(this.getPersistentInputStore().getCachedCompilerInput(source));
      } else {
        module.add(new CompilerInput(source));
      }
    }

    List<JSModule> modules = new ArrayList<>(1);
    modules.add(module);
    initModules(externs, modules, options);
    addFilesToSourceMap(sources);
  }

  /**
   * Initializes the instance state needed for a compile job if the sources
   * are in modules.
   */
  public <T extends SourceFile> void initModules(
      List<T> externs, List<JSModule> modules, CompilerOptions options) {
    initOptions(options);

    checkFirstModule(modules);
    fillEmptyModules(modules);

    this.externs = makeExternInputs(externs);

    // Generate the module graph, and report any errors in the module
    // specification as errors.
    this.modules = modules;
    try {
      this.moduleGraph = new JSModuleGraph(modules);
    } catch (JSModuleGraph.ModuleDependenceException e) {
      // problems with the module format.  Report as an error.  The
      // message gives all details.
      report(JSError.make(MODULE_DEPENDENCY_ERROR,
          e.getModule().getName(), e.getDependentModule().getName()));
      return;
    }

    this.inputs = getAllInputsFromModules(modules);
    this.commentsPerFile = new ConcurrentHashMap<>(inputs.size());
    initBasedOnOptions();

    initInputsByIdMap();

    initAST();
  }

  /**
   * Exists only for some tests that want to reuse JSModules.
   * @deprecated Fix those tests.
   */
  @Deprecated
  public void breakThisCompilerSoItsModulesCanBeReused() {
    moduleGraph.breakThisGraphSoItsModulesCanBeReused();
    moduleGraph = null;
  }

  /**
   * Do any initialization that is dependent on the compiler options.
   */
  public void initBasedOnOptions() {
    inputSourceMaps.putAll(options.inputSourceMaps);
    // Create the source map if necessary.
    if (options.sourceMapOutputPath != null) {
      sourceMap = options.sourceMapFormat.getInstance();
      sourceMap.setPrefixMappings(options.sourceMapLocationMappings);
      if (options.applyInputSourceMaps) {
        sourceMap.setSourceFileMapping(this);
      }
    }
  }

  private <T extends SourceFile> List<CompilerInput> makeExternInputs(List<T> externSources) {
    List<CompilerInput> inputs = new ArrayList<>(externSources.size());
    for (SourceFile file : externSources) {
      inputs.add(new CompilerInput(file, /* isExtern= */ true));
    }
    return inputs;
  }

  private static final DiagnosticType EMPTY_MODULE_LIST_ERROR =
      DiagnosticType.error("JSC_EMPTY_MODULE_LIST_ERROR",
          "At least one module must be provided");

  private static final DiagnosticType EMPTY_ROOT_MODULE_ERROR =
      DiagnosticType.error("JSC_EMPTY_ROOT_MODULE_ERROR",
          "Root module ''{0}'' must contain at least one source code input");

  /**
   * Verifies that at least one module has been provided and that the first one
   * has at least one source code input.
   */
  private void checkFirstModule(List<JSModule> modules) {
    if (modules.isEmpty()) {
      report(JSError.make(EMPTY_MODULE_LIST_ERROR));
    } else if (modules.get(0).getInputs().isEmpty() && modules.size() > 1) {
      // The root module may only be empty if there is exactly 1 module.
      report(JSError.make(EMPTY_ROOT_MODULE_ERROR,
          modules.get(0).getName()));
    }
  }

  /**
   * Empty modules get an empty "fill" file, so that we can move code into
   * an empty module.
   */
  static String createFillFileName(String moduleName) {
    return moduleName + "$fillFile";
  }

  /**
   * Creates an OS specific path string from parts
   */
  public static String joinPathParts(String... pathParts) {
    return pathJoiner.join(pathParts);
  }

  /**
   * Fill any empty modules with a place holder file. It makes any cross module
   * motion easier.
   */
  private static void fillEmptyModules(List<JSModule> modules) {
    for (JSModule module : modules) {
      if (module.getInputs().isEmpty()) {
        module.add(SourceFile.fromCode(
            createFillFileName(module.getName()), ""));
      }
    }
  }

  /**
   * Rebuilds the internal list of inputs by iterating over all modules.
   * This is necessary if inputs have been added to or removed from a module
   * after the {@link #init(List, List, CompilerOptions)} call.
   */
  public void rebuildInputsFromModules() {
    inputs = getAllInputsFromModules(modules);
    initInputsByIdMap();
  }

  /**
   * Builds a single list of all module inputs. Verifies that it contains no
   * duplicates.
   */
  private static List<CompilerInput> getAllInputsFromModules(
      List<JSModule> modules) {
    List<CompilerInput> inputs = new ArrayList<>();
    Map<String, JSModule> inputMap = new HashMap<>();
    for (JSModule module : modules) {
      for (CompilerInput input : module.getInputs()) {
        String inputName = input.getName();

        // NOTE(nicksantos): If an input is in more than one module,
        // it will show up twice in the inputs list, and then we
        // will get an error down the line.
        inputs.add(input);
        inputMap.put(inputName, module);
      }
    }
    return inputs;
  }

  static final DiagnosticType DUPLICATE_INPUT =
      DiagnosticType.error("JSC_DUPLICATE_INPUT", "Duplicate input: {0}");
  static final DiagnosticType DUPLICATE_EXTERN_INPUT =
      DiagnosticType.error("JSC_DUPLICATE_EXTERN_INPUT",
          "Duplicate extern input: {0}");

  /**
   * Creates a map to make looking up an input by name fast. Also checks for
   * duplicate inputs.
   */
  void initInputsByIdMap() {
    inputsById.clear();
    for (CompilerInput input : externs) {
      InputId id = input.getInputId();
      CompilerInput previous = putCompilerInput(id, input);
      if (previous != null) {
        report(JSError.make(DUPLICATE_EXTERN_INPUT, input.getName()));
      }
    }
    for (CompilerInput input : inputs) {
      InputId id = input.getInputId();
      CompilerInput previous = putCompilerInput(id, input);
      if (previous != null) {
        report(JSError.make(DUPLICATE_INPUT, input.getName()));
      }
    }
  }

  /**
   * Sets up the skeleton of the AST (the externs and root).
   */
  private void initAST() {
    jsRoot = IR.root();
    externsRoot = IR.root();
    externAndJsRoot = IR.root(externsRoot, jsRoot);
  }

  /** Compiles a single source file and a single externs file. */
  public Result compile(SourceFile extern, SourceFile input, CompilerOptions options) {
    return compile(ImmutableList.of(extern), ImmutableList.of(input), options);
  }

  /**
   * Compiles a list of inputs.
   *
   * <p>This is a convenience method to wrap up all the work of compilation, including
   * generating the error and warning report.
   *
   * <p>NOTE: All methods called here must be public, because client code must be able to replicate
   * and customize this.
   */
  public <T1 extends SourceFile, T2 extends SourceFile> Result compile(
      List<T1> externs, List<T2> inputs, CompilerOptions options) {
    // The compile method should only be called once.
    checkState(jsRoot == null);

    try {
      init(externs, inputs, options);
      if (options.printConfig) {
        printConfig(System.err);
      }
      if (!hasErrors()) {
        parseForCompilation();
      }
      if (!hasErrors()) {
        if (options.getInstrumentForCoverageOnly()) {
          // TODO(bradfordcsmith): The option to instrument for coverage only should belong to the
          //     runner, not the compiler.
          instrumentForCoverage();
        } else {
          stage1Passes();
          if (!hasErrors()) {
            stage2Passes();
          }
        }
        performPostCompilationTasks();
      }
    } finally {
      generateReport();
    }
    return getResult();
  }

  /**
   * Generates a report of all warnings and errors found during compilation to stderr.
   *
   * <p>Client code must call this method explicitly if it doesn't use one of the convenience
   * methods that do so automatically.
   * <p>Always call this method, even if the compiler throws an exception. The report will include
   * information about the exception.
   */
  public void generateReport() {
    Tracer t = newTracer("generateReport");
    errorManager.generateReport();
    stopTracer(t, "generateReport");
  }

  /**
   * Compiles a list of modules.
   *
   * <p>This is a convenience method to wrap up all the work of compilation, including
   * generating the error and warning report.
   *
   * <p>NOTE: All methods called here must be public, because client code must be able to replicate
   * and customize this.
   */
  public <T extends SourceFile> Result compileModules(
      List<T> externs, List<JSModule> modules, CompilerOptions options) {
    // The compile method should only be called once.
    checkState(jsRoot == null);

    try {
      initModules(externs, modules, options);
      if (options.printConfig) {
        printConfig(System.err);
      }
      if (!hasErrors()) {
        parseForCompilation();
      }
      if (!hasErrors()) {
        // TODO(bradfordcsmith): The option to instrument for coverage only should belong to the
        //     runner, not the compiler.
        if (options.getInstrumentForCoverageOnly()) {
          instrumentForCoverage();
        } else {
          stage1Passes();
          if (!hasErrors()) {
            stage2Passes();
          }
        }
        performPostCompilationTasks();
      }
    } finally {
      generateReport();
    }
    return getResult();
  }

  /**
   * Perform compiler passes for stage 1 of compilation.
   *
   * <p>Stage 1 consists primarily of error and type checking passes.
   *
   * <p>{@code parseForCompilation()} must be called before this method is called.
   *
   * <p>The caller is responsible for also calling {@code generateReport()} to generate a report of
   * warnings and errors to stderr. See the invocation in {@link #compile} for a good example.
   */
  public void stage1Passes() {
    checkState(
        inputs != null && !inputs.isEmpty(), "No inputs. Did you call init() or initModules()?");
    checkState(!hasErrors());
    checkState(!options.getInstrumentForCoverageOnly());
    runInCompilerThread(
        new Callable<Void>() {
          @Override
          public Void call() throws Exception {
            performChecksAndTranspilation();
            return null;
          }
        });
  }

  /**
   * Perform compiler passes for stage 2 of compilation.
   *
   * <p>Stage 2 consists primarily of optimization passes.
   *
   * <p>{@code stage1Passes()} must be called before this method is called.
   *
   * <p>The caller is responsible for also calling {@code generateReport()} to generate a report of
   * warnings and errors to stderr. See the invocation in {@link #compile} for a good example.
   */
  public void stage2Passes() {
    checkState(
        inputs != null && !inputs.isEmpty(), "No inputs. Did you call init() or initModules()?");
    checkState(!hasErrors());
    checkState(!options.getInstrumentForCoverageOnly());
    runInCompilerThread(
        new Callable<Void>() {
          @Override
          public Void call() throws Exception {
            if (options.shouldOptimize()) {
              performOptimizations();
            }
            return null;
          }
        });
  }

  /**
   * Disable threads. This is for clients that run on AppEngine and
   * don't have threads.
   */
  public void disableThreads() {
    compilerExecutor.disableThreads();
  }

  /**
   * Sets the timeout when Compiler is run in a thread
   * @param timeout seconds to wait before timeout
   */
  public void setTimeout(int timeout) {
    compilerExecutor.setTimeout(timeout);
  }

  /**
   * The primary purpose of this method is to run the provided code with a larger than standard
   * stack.
   */
  <T> T runInCompilerThread(Callable<T> callable) {
    return compilerExecutor.runInCompilerThread(
        callable, options != null && options.getTracerMode().isOn());
  }

  private void performChecksAndTranspilation() {
    if (options.skipNonTranspilationPasses) {
      // i.e. whitespace-only mode, which will not work with goog.module without:
      whitespaceOnlyPasses();
      if (options.needsTranspilationFrom(FeatureSet.ES6)) {
        transpileAndDontCheck();
      }
    } else {
      check(); // check() also includes transpilation
    }
  }

  /**
   * Performs all the bookkeeping required at the end of a compilation.
   *
   * <p>This method must be called if the compilation makes it as far as doing checks.
   * <p> DON'T call it if the compiler threw an exception.
   * <p> DO call it even when {@code hasErrors()} returns true.
   */
  public void performPostCompilationTasks() {
    runInCompilerThread(new Callable<Void>() {

      @Override
      public Void call() throws Exception {
        performPostCompilationTasksInternal();
        return null;
      }

    });
  }

  /**
   * Performs all the bookkeeping required at the end of a compilation.
   */
  private void performPostCompilationTasksInternal() {
    if (options.recordFunctionInformation) {
      recordFunctionInformation();
    }

    if (options.devMode == DevMode.START_AND_END) {
      runValidityCheck();
    }
    setProgress(1.0, "recordFunctionInformation");

    if (tracker != null) {
      tracker.outputTracerReport();
    }
  }

  /**
   * Instrument code for coverage.
   *
   * <p>{@code parseForCompilation()} must be called before this method is called.
   *
   * <p>The caller is responsible for also calling {@code generateReport()} to generate a report of
   * warnings and errors to stderr. See the invocation in {@link #compile} for a good example.
   *
   * <p>This method is mutually exclusive with stage1Passes() and stage2Passes().
   * Either call those two methods or this one, but not both.
   */
  public void instrumentForCoverage() {
    checkState(
        inputs != null && !inputs.isEmpty(), "No inputs. Did you call init() or initModules()?");
    checkState(!hasErrors());
    runInCompilerThread(
        new Callable<Void>() {
          @Override
          public Void call() throws Exception {
            checkState(options.getInstrumentForCoverageOnly());
            checkState(!hasErrors());
            instrumentForCoverageInternal(options.instrumentBranchCoverage);
            return null;
          }
        });
  }

  private void instrumentForCoverageInternal(boolean instrumentBranchCoverage) {
    Tracer tracer = newTracer("instrumentationPass");
    InstrumentOption instrumentOption = InstrumentOption.LINE_ONLY;
    if (instrumentBranchCoverage) {
      instrumentOption = InstrumentOption.BRANCH_ONLY;
    }
    process(new CoverageInstrumentationPass(this, CoverageReach.ALL, instrumentOption));
    stopTracer(tracer, "instrumentationPass");
  }

  /**
   * Parses input files in preparation for compilation.
   *
   * <p>Either {@code init()} or {@code initModules()} must be called first to set up the input
   * files to be read.
   * <p>TODO(bradfordcsmith): Rename this to parse()
   */
  public void parseForCompilation() {
    runInCompilerThread(
        new Callable<Void>() {
          @Override
          public Void call() throws Exception {
            parseForCompilationInternal();
            return null;
          }
        });
  }

  /**
   * Parses input files in preparation for compilation.
   *
   * <p>Either {@code init()} or {@code initModules()} must be called first to set up the input
   * files to be read.
   *
   * <p>TODO(bradfordcsmith): Rename this to parse()
   */
  private void parseForCompilationInternal() {
    setProgress(0.0, null);
    CompilerOptionsPreprocessor.preprocess(options);
    maybeSetTracker();
    parseInputs();
    // Guesstimate.
    setProgress(0.15, "parse");
  }

  /**
   * Parses input files without doing progress tracking that is part of a full compile.
   *
   * <p>Either {@code init()} or {@code initModules()} must be called first to set up the input
   * files to be read.
   * <p>TODO(bradfordcsmith): Rename this to parseIndependentOfCompilation() or similar.
   */
  public void parse() {
    parseInputs();
  }

  PassConfig getPassConfig() {
    if (passes == null) {
      passes = createPassConfigInternal();
    }
    return passes;
  }

  /**
   * Create the passes object. Clients should use setPassConfig instead of
   * overriding this.
   */
  PassConfig createPassConfigInternal() {
    return new DefaultPassConfig(options);
  }

  /**
   * @param passes The PassConfig to use with this Compiler.
   * @throws NullPointerException if passes is null
   * @throws IllegalStateException if this.passes has already been assigned
   */
  public void setPassConfig(PassConfig passes) {
    // Important to check for null because if setPassConfig(null) is
    // called before this.passes is set, getPassConfig() will create a
    // new PassConfig object and use that, which is probably not what
    // the client wanted since they probably meant to use their
    // own PassConfig object.
    checkNotNull(passes);
    checkState(this.passes == null, "setPassConfig was already called");
    this.passes = passes;
  }

  public void whitespaceOnlyPasses() {
    runCustomPasses(CustomPassExecutionTime.BEFORE_CHECKS);

    Tracer t = newTracer("runWhitespaceOnlyPasses");
    try {
      for (PassFactory pf : getPassConfig().getWhitespaceOnlyPasses()) {
        pf.create(this).process(externsRoot, jsRoot);
      }
    } finally {
      stopTracer(t, "runWhitespaceOnlyPasses");
    }
  }

  public void transpileAndDontCheck() {
    Tracer t = newTracer("runTranspileOnlyPasses");
    try {
      for (PassFactory pf : getPassConfig().getTranspileOnlyPasses()) {
        if (hasErrors()) {
          return;
        }
        pf.create(this).process(externsRoot, jsRoot);
      }
    } finally {
      stopTracer(t, "runTranspileOnlyPasses");
    }
  }

  private PhaseOptimizer createPhaseOptimizer() {
    PhaseOptimizer phaseOptimizer = new PhaseOptimizer(this, tracker);
    if (options.devMode == DevMode.EVERY_PASS) {
      phaseOptimizer.setValidityCheck(validityCheck);
    }
    if (options.getCheckDeterminism()) {
      phaseOptimizer.setPrintAstHashcodes(true);
    }
    return phaseOptimizer;
  }

  void check() {
    runCustomPasses(CustomPassExecutionTime.BEFORE_CHECKS);

    // We are currently only interested in check-passes for progress reporting
    // as it is used for IDEs, that's why the maximum progress is set to 1.0.
    phaseOptimizer = createPhaseOptimizer().withProgress(
        new PhaseOptimizer.ProgressRange(getProgress(), 1.0));
    phaseOptimizer.consume(getPassConfig().getChecks());
    phaseOptimizer.process(externsRoot, jsRoot);
    if (hasErrors()) {
      return;
    }

    runCustomPasses(CustomPassExecutionTime.BEFORE_OPTIMIZATIONS);
    phaseOptimizer = null;
  }

  @Override
  void setExternExports(String externExports) {
    this.externExports = externExports;
  }

  @Override
  void process(CompilerPass p) {
    p.process(externsRoot, jsRoot);
  }

  private final PassFactory validityCheck = new PassFactory("validityCheck", false) {
    @Override
    protected CompilerPass create(AbstractCompiler compiler) {
      return new ValidityCheck(compiler);
    }
  };

  private void maybeRunValidityCheck() {
    if (options.devMode == DevMode.EVERY_PASS) {
      runValidityCheck();
    }
  }

  private void runValidityCheck() {
    validityCheck.create(this).process(externsRoot, jsRoot);
  }

  /**
   * Runs custom passes that are designated to run at a particular time.
   */
  private void runCustomPasses(CustomPassExecutionTime executionTime) {
    if (options.customPasses != null) {
      Tracer t = newTracer("runCustomPasses");
      try {
        for (CompilerPass p : options.customPasses.get(executionTime)) {
          process(p);
        }
      } finally {
        stopTracer(t, "runCustomPasses");
      }
    }
  }

  private Tracer currentTracer = null;
  private String currentPassName = null;

  /**
   * Marks the beginning of a pass.
   */
  void startPass(String passName) {
    checkState(currentTracer == null);
    currentPassName = passName;
    currentTracer = newTracer(passName);
    beforePass(passName);
  }

  /**
   * Marks the end of a pass.
   */
  void endPass(String passName) {
    checkState(currentTracer != null, "Tracer should not be null at the end of a pass.");
    stopTracer(currentTracer, currentPassName);
    afterPass(passName);
    currentPassName = null;
    currentTracer = null;

    maybeRunValidityCheck();
  }

  @Override
  final void beforePass(String passName) {
    // does nothing for now
  }

  @Override
  final void afterPass(String passName) {
    if (options.printSourceAfterEachPass) {
      String currentJsSource = getCurrentJsSource();
      if (!currentJsSource.equals(this.lastJsSource)) {
        System.out.println();
        System.out.println("// " + passName + " yields:");
        System.out.println("// ************************************");
        System.out.println(currentJsSource);
        System.out.println("// ************************************");
        lastJsSource = currentJsSource;
      }
    }
  }

  final String getCurrentJsSource() {
    SourceMap sourceMap = getSourceMap();
    if (sourceMap != null) {
      sourceMap.reset();
    }

    List<String> fileNameRegexList = options.filesToPrintAfterEachPassRegexList;
    List<String> moduleNameRegexList = options.modulesToPrintAfterEachPassRegexList;
    StringBuilder builder = new StringBuilder();

    if (fileNameRegexList.isEmpty() && moduleNameRegexList.isEmpty()) {
      return toSource();
    }
    if (!fileNameRegexList.isEmpty()) {
      checkNotNull(jsRoot);
      for (Node fileNode : jsRoot.children()) {
        String fileName = fileNode.getSourceFileName();
        for (String regex : fileNameRegexList) {
          if (fileName.matches(regex)) {
            String source = "// " + fileName + "\n" + toSource(fileNode);
            builder.append(source);
            break;
          }
        }
      }
      if (builder.toString().isEmpty()) {
        throw new RuntimeException("No files matched any of: " + fileNameRegexList);
      }
    }
    if (!moduleNameRegexList.isEmpty()) {
      for (JSModule jsModule : modules) {
        for (String regex : moduleNameRegexList) {
          if (jsModule.getName().matches(regex)) {
            String source = "// module '" + jsModule.getName() + "'\n" + toSource(jsModule);
            builder.append(source);
            break;
          }
        }
      }
      if (builder.toString().isEmpty()) {
        throw new RuntimeException("No modules matched any of: " + moduleNameRegexList);
      }
    }
    return builder.toString();

  }

  @Override
  @Nullable
  final Node getScriptNode(String filename) {
    checkNotNull(filename);
    if (jsRoot == null) {
      return null;
    }
    for (Node file : jsRoot.children()) {
      if (file.getSourceFileName() != null && file.getSourceFileName().endsWith(filename)) {
        return file;
      }
    }
    return null;
  }

  /**
   * Returns a new tracer for the given pass name.
   */
  Tracer newTracer(String passName) {
    String comment = passName
        + (recentChange.hasCodeChanged() ? " on recently changed AST" : "");
    if (options.getTracerMode().isOn() && tracker != null) {
      tracker.recordPassStart(passName, true);
    }
    return new Tracer("Compiler", comment);
  }

  void stopTracer(Tracer t, String passName) {
    long result = t.stop();
    if (options.getTracerMode().isOn() && tracker != null) {
      tracker.recordPassStop(passName, result);
    }
  }

  /**
   * Returns the result of the compilation.
   */
  public Result getResult() {
    Set<SourceFile> transpiledFiles = new HashSet<>();
    if (jsRoot != null) {
      for (Node scriptNode : jsRoot.children()) {
        if (scriptNode.getBooleanProp(Node.TRANSPILED)) {
          transpiledFiles.add(getSourceFileByName(scriptNode.getSourceFileName()));
        }
      }
    }
    return new Result(getErrors(), getWarnings(), debugLog.toString(),
        this.variableMap, this.propertyMap,
        this.anonymousFunctionNameMap, this.stringMap, this.functionInformationMap,
        this.sourceMap, this.externExports, this.cssNames, this.idGeneratorMap, transpiledFiles);
  }

  /**
   * Returns the array of errors (never null).
   */
  public JSError[] getErrors() {
    if (errorManager == null) {
      return new JSError[] {};
    }
    return errorManager.getErrors();
  }

  /**
   * Returns the array of warnings (never null).
   */
  public JSError[] getWarnings() {
    if (errorManager == null) {
      return new JSError[] {};
    }
    return errorManager.getWarnings();
  }

  @Override
  public Node getRoot() {
    return externAndJsRoot;
  }

  @Override
  FeatureSet getFeatureSet() {
    return featureSet;
  }

  @Override
  void setFeatureSet(FeatureSet fs) {
    featureSet = fs;
  }

  /**
   * Creates a new id for making unique names.
   */
  private int nextUniqueNameId() {
    return uniqueNameId++;
  }

  /**
   * Resets the unique name id counter
   */
  @VisibleForTesting
  void resetUniqueNameId() {
    uniqueNameId = 0;
  }

  @Override
  Supplier<String> getUniqueNameIdSupplier() {
    return new Supplier<String>() {
      @Override
      public String get() {
        return String.valueOf(Compiler.this.nextUniqueNameId());
      }
    };
  }

  @Override
  boolean areNodesEqualForInlining(Node n1, Node n2) {
    if (options.shouldAmbiguateProperties() || options.shouldDisambiguateProperties()) {
      // The type based optimizations require that type information is preserved
      // during other optimizations.
      return n1.isEquivalentToTyped(n2);
    } else {
      return n1.isEquivalentTo(n2);
    }
  }

  //------------------------------------------------------------------------
  // Inputs
  //------------------------------------------------------------------------

  // TODO(nicksantos): Decide which parts of these belong in an AbstractCompiler
  // interface, and which ones should always be injected.

  @Override
  public CompilerInput getInput(InputId id) {
    // TODO(bradfordcsmith): Allowing null id is less ideal. Add checkNotNull(id) here and fix
    // call sites that break.
    if (id == null) {
      return null;
    }
    return inputsById.get(id);
  }

  /**
   * Removes an input file from AST.
   * @param id The id of the input to be removed.
   */
  protected void removeExternInput(InputId id) {
    CompilerInput input = getInput(id);
    if (input == null) {
      return;
    }
    checkState(input.isExtern(), "Not an extern input: %s", input.getName());
    inputsById.remove(id);
    externs.remove(input);
    Node root = input.getAstRoot(this);
    if (root != null) {
      root.detach();
    }
  }

  // Where to put a new synthetic externs file.
  private static enum SyntheticExternsPosition {
    START,
    END
  }

  CompilerInput newExternInput(String name, SyntheticExternsPosition pos) {
    SourceAst ast = new SyntheticAst(name);
    if (inputsById.containsKey(ast.getInputId())) {
      throw new IllegalArgumentException("Conflicting externs name: " + name);
    }
    CompilerInput input = new CompilerInput(ast, true);
    putCompilerInput(input.getInputId(), input);
    if (pos == SyntheticExternsPosition.START) {
      externsRoot.addChildToFront(ast.getAstRoot(this));
      externs.add(0, input);
    } else {
      externsRoot.addChildToBack(ast.getAstRoot(this));
      externs.add(input);
    }
    return input;
  }

  CompilerInput putCompilerInput(InputId id, CompilerInput input) {
    input.setCompiler(this);
    return inputsById.put(id, input);
  }

  /**
   * Replace a source input dynamically. Intended for incremental
   * re-compilation.
   *
   * If the new source input doesn't parse, then keep the old input
   * in the AST and return false.
   *
   * @return Whether the new AST was attached successfully.
   */
  boolean replaceIncrementalSourceAst(JsAst ast) {
    CompilerInput oldInput = getInput(ast.getInputId());
    checkNotNull(oldInput, "No input to replace: %s", ast.getInputId().getIdName());
    Node newRoot = ast.getAstRoot(this);
    if (newRoot == null) {
      return false;
    }

    Node oldRoot = oldInput.getAstRoot(this);
    if (oldRoot != null) {
      oldRoot.replaceWith(newRoot);
    } else {
      getRoot().getLastChild().addChildToBack(newRoot);
    }

    CompilerInput newInput = new CompilerInput(ast);
    putCompilerInput(ast.getInputId(), newInput);

    JSModule module = oldInput.getModule();
    if (module != null) {
      module.addAfter(newInput, oldInput);
      module.remove(oldInput);
    }

    // Verify the input id is set properly.
    checkState(newInput.getInputId().equals(oldInput.getInputId()));
    InputId inputIdOnAst = newInput.getAstRoot(this).getInputId();
    checkState(newInput.getInputId().equals(inputIdOnAst));

    inputs.remove(oldInput);
    return true;
  }

  /**
   * Add a new source input dynamically. Intended for incremental compilation.
   * <p>
   * If the new source input doesn't parse, it will not be added, and a false
   * will be returned.
   *
   * @param ast the JS Source to add.
   * @return true if the source was added successfully, false otherwise.
   * @throws IllegalStateException if an input for this ast already exists.
   */
  boolean addNewSourceAst(JsAst ast) {
    CompilerInput oldInput = getInput(ast.getInputId());
    if (oldInput != null) {
      throw new IllegalStateException(
          "Input already exists: " + ast.getInputId().getIdName());
    }
    Node newRoot = ast.getAstRoot(this);
    if (newRoot == null) {
      return false;
    }

    getRoot().getLastChild().addChildToBack(newRoot);

    CompilerInput newInput = new CompilerInput(ast);

    // TODO(tylerg): handle this for multiple modules at some point.
    if (moduleGraph == null && !modules.isEmpty()) {
      // singleton module
      modules.get(0).add(newInput);
    }

    putCompilerInput(ast.getInputId(), newInput);

    return true;
  }

  /**
   * The graph of the JS source modules.
   *
   * <p>Must return null if there are less than 2 modules,
   * because we use this as a signal for which passes to run.
   * TODO(bradfordcsmith): Just check for a single module instead of null.
   */
  @Override
  JSModuleGraph getModuleGraph() {
    if (moduleGraph != null && modules.size() > 1) {
      return moduleGraph;
    } else {
      return null;
    }
  }

  /**
   * Gets the list of modules.
   */
  public List<JSModule> getModules() {
    return modules;
  }

  /**
   * Gets a module graph. This will always return a module graph, even
   * in the degenerate case when there's only one module.
   */
  JSModuleGraph getDegenerateModuleGraph() {
    return moduleGraph;
  }

  @Override
  public TypeIRegistry getTypeIRegistry() {
    switch (mostRecentTypechecker) {
      case NONE:
        // Even in compiles where typechecking is not enabled, some passes ask for the
        // type registry, eg, GatherExternProperties does. Also, in CheckAccessControls,
        // the constructor asks for a type registry, and this may happen before type checking
        // runs. So, in the NONE case, if NTI is enabled, return a new registry, since NTI is
        // the relevant type checker. If NTI is not enabled, return an old registry.
        return options.getNewTypeInference() ? getGlobalTypeInfo() : getTypeRegistry();
      case OTI:
        return getTypeRegistry();
      case NTI:
        return getGlobalTypeInfo();
      default:
        throw new RuntimeException("Unhandled typechecker " + mostRecentTypechecker);
    }
  }

  @Override
  public void clearTypeIRegistry() {
    switch (mostRecentTypechecker) {
      case OTI:
        typeRegistry = null;
        return;
      case NTI:
        globalTypeInfo = null;
        return;
      case NONE:
        return;
      default:
        throw new RuntimeException("Unhandled typechecker " + mostRecentTypechecker);
    }
  }

  @Override
  public JSTypeRegistry getTypeRegistry() {
    if (typeRegistry == null) {
      typeRegistry = new JSTypeRegistry(oldErrorReporter, forwardDeclaredTypes);
    }
    return typeRegistry;
  }

  @Override
  void forwardDeclareType(String typeName) {
    forwardDeclaredTypes.add(typeName);
  }

  @Override
  void setMostRecentTypechecker(MostRecentTypechecker lastRun) {
    this.mostRecentTypechecker = lastRun;
  }

  @Override
  MostRecentTypechecker getMostRecentTypechecker() {
    return this.mostRecentTypechecker;
  }

  @Override
  // Only used by jsdev
  public MemoizedTypedScopeCreator getTypedScopeCreator() {
    return getPassConfig().getTypedScopeCreator();
  }

  @Override
  IncrementalScopeCreator getScopeCreator() {
    return this.scopeCreator;
  }

  @Override
  void putScopeCreator(IncrementalScopeCreator creator) {
    this.scopeCreator = creator;
  }

  @SuppressWarnings("unchecked")
  DefaultPassConfig ensureDefaultPassConfig() {
    PassConfig passes = getPassConfig().getBasePassConfig();
    checkState(
        passes instanceof DefaultPassConfig,
        "PassConfigs must eventually delegate to the DefaultPassConfig");
    return (DefaultPassConfig) passes;
  }

  public SymbolTable buildKnownSymbolTable() {
    SymbolTable symbolTable = new SymbolTable(this, getTypeRegistry());

    MemoizedTypedScopeCreator typedScopeCreator = getTypedScopeCreator();
    if (typedScopeCreator != null) {
      symbolTable.addScopes(typedScopeCreator.getAllMemoizedScopes());
      symbolTable.addSymbolsFrom(typedScopeCreator);
    } else {
      symbolTable.findScopes(externsRoot, jsRoot);
    }

    GlobalNamespace globalNamespace =
        ensureDefaultPassConfig().getGlobalNamespace();
    if (globalNamespace != null) {
      symbolTable.addSymbolsFrom(globalNamespace);
    }

    ReferenceCollectingCallback refCollector =
        new ReferenceCollectingCallback(
            this,
            ReferenceCollectingCallback.DO_NOTHING_BEHAVIOR,
            SyntacticScopeCreator.makeUntyped(this));
    refCollector.process(getRoot());
    symbolTable.addSymbolsFrom(refCollector);

    PreprocessorSymbolTable preprocessorSymbolTable =
        ensureDefaultPassConfig().getPreprocessorSymbolTable();
    if (preprocessorSymbolTable != null) {
      symbolTable.addSymbolsFrom(preprocessorSymbolTable);
    }

    symbolTable.fillNamespaceReferences();
    symbolTable.fillPropertyScopes();
    symbolTable.fillThisReferences(externsRoot, jsRoot);
    symbolTable.fillPropertySymbols(externsRoot, jsRoot);
    symbolTable.fillJSDocInfo(externsRoot, jsRoot);
    symbolTable.fillSymbolVisibility(externsRoot, jsRoot);
    symbolTable.removeGeneratedSymbols();

    return symbolTable;
  }

  @Override
  public TypedScope getTopScope() {
    return getPassConfig().getTopScope();
  }

  @Override
  public ReverseAbstractInterpreter getReverseAbstractInterpreter() {
    if (abstractInterpreter == null) {
      ChainableReverseAbstractInterpreter interpreter =
          new SemanticReverseAbstractInterpreter(getTypeRegistry());
      if (options.closurePass) {
        interpreter = new ClosureReverseAbstractInterpreter(getTypeRegistry())
            .append(interpreter).getFirst();
      }
      abstractInterpreter = interpreter;
    }
    return abstractInterpreter;
  }

  @Override
  // Only used by passes in the old type checker.
  TypeValidator getTypeValidator() {
    if (typeValidator == null) {
      typeValidator = new TypeValidator(this);
    }
    return typeValidator;
  }

  @Override
  Iterable<TypeMismatch> getTypeMismatches() {
    switch (this.mostRecentTypechecker) {
      case OTI:
        return getTypeValidator().getMismatches();
      case NTI:
        return getGlobalTypeInfo().getMismatches();
      default:
        throw new RuntimeException("Can't ask for type mismatches before type checking.");
    }
  }

  @Override
  Iterable<TypeMismatch> getImplicitInterfaceUses() {
    switch (this.mostRecentTypechecker) {
      case OTI:
        return getTypeValidator().getImplicitInterfaceUses();
      case NTI:
        return getGlobalTypeInfo().getImplicitInterfaceUses();
      default:
        throw new RuntimeException("Can't ask for type mismatches before type checking.");
    }
  }

  @Override
  GlobalTypeInfo getGlobalTypeInfo() {
    if (this.globalTypeInfo == null) {
      this.globalTypeInfo = new GlobalTypeInfo(this, forwardDeclaredTypes);
    }
    return this.globalTypeInfo;
  }

  public void maybeSetTracker() {
    if (options.getTracerMode().isOn()) {
      PrintStream tracerOutput =
          options.getTracerOutput() == null ? this.outStream : options.getTracerOutput();
      tracker = new PerformanceTracker(externsRoot, jsRoot, options.getTracerMode(), tracerOutput);
      addChangeHandler(tracker.getCodeChangeHandler());
    }
  }

  //------------------------------------------------------------------------
  // Parsing
  //------------------------------------------------------------------------

  /**
   * Parses the externs and main inputs.
   *
   * @return A synthetic root node whose two children are the externs root
   *     and the main root
   */
  Node parseInputs() {
    boolean devMode = options.devMode != DevMode.OFF;

    // If old roots exist (we are parsing a second time), detach each of the
    // individual file parse trees.
    externsRoot.detachChildren();
    jsRoot.detachChildren();

    Tracer tracer = newTracer(PassNames.PARSE_INPUTS);
    beforePass(PassNames.PARSE_INPUTS);

    try {
      // Parse externs sources.
      if (options.numParallelThreads > 1) {
        new PrebuildAst(this, options.numParallelThreads).prebuild(externs);
      }
      for (CompilerInput input : externs) {
        Node n = input.getAstRoot(this);
        if (hasErrors()) {
          return null;
        }
        externsRoot.addChildToBack(n);
      }

      if (options.transformAMDToCJSModules) {
        processAMDModules();
      }

      if (options.getLanguageIn().toFeatureSet().has(FeatureSet.Feature.MODULES)
          || options.processCommonJSModules) {

        this.moduleLoader =
            new ModuleLoader(
                null,
                options.moduleRoots,
                inputs,
                ModuleLoader.PathResolver.RELATIVE,
                options.moduleResolutionMode,
                inputPathByWebpackId);

        if (options.moduleResolutionMode == ModuleLoader.ResolutionMode.NODE) {
          // processJsonInputs requires a module loader to already be defined
          // so we redefine it afterwards with the package.json inputs
          this.moduleLoader =
              new ModuleLoader(
                  null,
                  options.moduleRoots,
                  inputs,
                  ModuleLoader.PathResolver.RELATIVE,
                  options.moduleResolutionMode,
                  processJsonInputs(inputs));
        }
      } else {
        // Use an empty module loader if we're not actually dealing with modules.
        this.moduleLoader = ModuleLoader.EMPTY;
      }

      if (options.getDependencyOptions().needsManagement()) {
        findDependenciesFromEntryPoints(
            options.getLanguageIn().toFeatureSet().has(Feature.MODULES),
            options.processCommonJSModules);
      } else if (options.needsTranspilationFrom(FeatureSet.ES6_MODULES)
          || options.processCommonJSModules) {

<<<<<<< HEAD
        if (options.processCommonJSModules) {
          for (CompilerInput input : inputs) {
            FindModuleDependencies findDeps =
                new FindModuleDependencies(
                    this,
                    options.getLanguageIn().toFeatureSet().has(Feature.MODULES),
                    true,
                    inputPathByWebpackId);
            findDeps.process(input.getAstRoot(this));
            this.moduleTypesByName.put(input.getPath().toModuleName(), input.getJsModuleType());
          }
        } else if (options.getLanguageIn().toFeatureSet().has(Feature.MODULES)) {
          parsePotentialModules(inputs);
        }

=======
>>>>>>> 5e4850cf
        // Build a map of module identifiers for any input which provides no namespace.
        // These files could be imported modules which have no exports, but do have side effects.
        Map<String, CompilerInput> inputModuleIdentifiers = new HashMap<>();
        for (CompilerInput input : inputs) {
          if (input.getKnownProvides().isEmpty()) {
            ModuleLoader.ModulePath modPath =
                moduleLoader.resolve(input.getSourceFile().getOriginalPath());
            inputModuleIdentifiers.put(modPath.toModuleName(), input);
          }
        }

        // Find out if any input attempted to import a module that had no exports.
        // In this case we must force module rewriting to occur on the imported file
        Map<String, CompilerInput> inputsToRewrite = new HashMap<>();
        for (CompilerInput input : inputs) {
          for (String require : input.getKnownRequires()) {
            if (inputModuleIdentifiers.containsKey(require)
                && !inputsToRewrite.containsKey(require)) {
              inputsToRewrite.put(require, inputModuleIdentifiers.get(require));
            }
          }
        }

        for (CompilerInput input : inputsToRewrite.values()) {
          input.setJsModuleType(CompilerInput.ModuleType.IMPORTED_SCRIPT);
<<<<<<< HEAD
          moduleTypesByName.put(input.getPath().toModuleName(), input.getJsModuleType());
=======
>>>>>>> 5e4850cf
        }
      }

      if (this.moduleLoader != null) {
        this.moduleLoader.setErrorHandler(this);
      }

      orderInputs();

      // If in IDE mode, we ignore the error and keep going.
      if (hasErrors()) {
        return null;
      }

      // Build the AST.
      if (options.numParallelThreads > 1) {
        new PrebuildAst(this, options.numParallelThreads).prebuild(inputs);
      }

      for (CompilerInput input : inputs) {
        Node n = input.getAstRoot(this);
        if (n == null) {
          continue;
        }

        if (devMode) {
          runValidityCheck();
          if (hasErrors()) {
            return null;
          }
        }

        // TODO(johnlenz): we shouldn't need to check both isExternExportsEnabled and
        // externExportsPath.
        if (options.sourceMapOutputPath != null
            || options.isExternExportsEnabled()
            || options.externExportsPath != null
            || !options.replaceStringsFunctionDescriptions.isEmpty()) {

          // Annotate the nodes in the tree with information from the
          // input file. This information is used to construct the SourceMap.
          SourceInformationAnnotator sia =
              new SourceInformationAnnotator(
                  input.getName(), options.devMode != DevMode.OFF);
          NodeTraversal.traverseEs6(this, n, sia);
        }

        if (NodeUtil.isFromTypeSummary(n)) {
          input.setIsExtern(true);
          externsRoot.addChildToBack(n);
        } else {
          jsRoot.addChildToBack(n);
        }
      }

      if (hasErrors()) {
        return null;
      }
      return externAndJsRoot;
    } finally {
      afterPass(PassNames.PARSE_INPUTS);
      stopTracer(tracer, PassNames.PARSE_INPUTS);
    }
  }

  void orderInputsWithLargeStack() {
    runInCompilerThread(new Callable<Void>() {
      @Override
      public Void call() throws Exception {
        Tracer tracer = newTracer("orderInputsWithLargeStack");
        try {
          orderInputs();
        } finally {
          stopTracer(tracer, "orderInputsWithLargeStack");
        }
        return null;
      }
    });
  }

  void orderInputs() {
    hoistExterns();
    // Check if the sources need to be re-ordered.
    boolean staleInputs = false;
    if (options.dependencyOptions.needsManagement()) {
      for (CompilerInput input : inputs) {
        // Forward-declare all the provided types, so that they
        // are not flagged even if they are dropped from the process.
        for (String provide : input.getProvides()) {
          forwardDeclareType(provide);
        }
      }

      try {
        inputs = getDegenerateModuleGraph().manageDependencies(options.dependencyOptions, inputs);
        staleInputs = true;
      } catch (MissingProvideException e) {
        report(JSError.make(
            MISSING_ENTRY_ERROR, e.getMessage()));
      } catch (JSModuleGraph.MissingModuleException e) {
        report(JSError.make(
            MISSING_MODULE_ERROR, e.getMessage()));
      }
    }

    hoistNoCompileFiles();

    if (staleInputs) {
      repartitionInputs();
    }
  }

  /**
   * Find dependencies by recursively traversing each dependency of an input starting with the entry
   * points. Causes a full parse of each file, but since the file is reachable by walking the graph,
   * this would be required in later compilation passes regardless.
   *
   * <p>Inputs which are not reachable during graph traversal will be dropped.
   *
   * <p>If the dependency mode is set to LOOSE, inputs for which the deps package did not find a
   * provide statement or detect as a module will be treated as entry points.
   */
  void findDependenciesFromEntryPoints(boolean supportEs6Modules, boolean supportCommonJSModules) {
    hoistExterns();
    List<CompilerInput> entryPoints = new ArrayList<>();
    Map<String, CompilerInput> inputsByProvide = new HashMap<>();
    Map<String, CompilerInput> inputsByIdentifier = new HashMap<>();

    for (CompilerInput input : inputs) {
      if (!options.getDependencyOptions().shouldDropMoochers() && input.getProvides().isEmpty()) {
        entryPoints.add(input);
      }
      inputsByIdentifier.put(
          ModuleIdentifier.forFile(input.getPath().toString()).toString(), input);
      for (String provide : input.getProvides()) {
        if (!provide.startsWith("module$")) {
          inputsByProvide.put(provide, input);
        }
      }
    }
    for (ModuleIdentifier moduleIdentifier : options.getDependencyOptions().getEntryPoints()) {
      CompilerInput input = inputsByIdentifier.get(moduleIdentifier.toString());
      if (input != null) {
        entryPoints.add(input);
      }
    }

    Set<CompilerInput> workingInputSet = new HashSet<>(inputs);
    List<CompilerInput> orderedInputs = new ArrayList<>();
    for (CompilerInput entryPoint : entryPoints) {
      orderedInputs.addAll(
          depthFirstDependenciesFromInput(
              entryPoint,
              /* wasImportedByModule = */ false,
              workingInputSet,
              inputsByIdentifier,
              inputsByProvide,
              supportEs6Modules,
              supportCommonJSModules));
    }
  }

  /** For a given input, order it's dependencies in a depth first traversal */
  private List<CompilerInput> depthFirstDependenciesFromInput(
      CompilerInput input,
      boolean wasImportedByModule,
      Set<CompilerInput> inputs,
      Map<String, CompilerInput> inputsByIdentifier,
      Map<String, CompilerInput> inputsByProvide,
      boolean supportEs6Modules,
      boolean supportCommonJSModules) {
    List<CompilerInput> orderedInputs = new ArrayList<>();
    if (!inputs.remove(input)) {
      // It's possible for a module to be included as both a script
      // and a module in the same compilation. In these cases, it should
      // be forced to be a module.
      if (wasImportedByModule && input.getJsModuleType() == CompilerInput.ModuleType.NONE) {
        input.setJsModuleType(CompilerInput.ModuleType.IMPORTED_SCRIPT);
<<<<<<< HEAD
        this.moduleTypesByName.remove(input.getPath().toModuleName());
        this.moduleTypesByName.put(input.getPath().toModuleName(), input.getJsModuleType());
=======
>>>>>>> 5e4850cf
      }

      return orderedInputs;
    }

    FindModuleDependencies findDeps =
        new FindModuleDependencies(this, supportEs6Modules, supportCommonJSModules, inputPathByWebpackId);
    findDeps.process(input.getAstRoot(this));

    // If this input was imported by another module, it is itself a module
    // so we force it to be detected as such.
    if (wasImportedByModule && input.getJsModuleType() == CompilerInput.ModuleType.NONE) {
      input.setJsModuleType(CompilerInput.ModuleType.IMPORTED_SCRIPT);
    }
    this.moduleTypesByName.put(input.getPath().toModuleName(), input.getJsModuleType());

    ArrayList<String> allDeps = new ArrayList<>();
    allDeps.addAll(input.getRequires());
    allDeps.addAll(input.getDynamicRequires());
    for (String requiredNamespace : allDeps) {
      CompilerInput requiredInput = null;
      boolean requiredByModuleImport = false;
      if (inputsByProvide.containsKey(requiredNamespace)) {
        requiredInput = inputsByProvide.get(requiredNamespace);
      } else if (inputsByIdentifier.containsKey(requiredNamespace)) {
        requiredByModuleImport = true;
        requiredInput = inputsByIdentifier.get(requiredNamespace);
      }

      if (requiredInput != null) {
        orderedInputs.addAll(
            depthFirstDependenciesFromInput(
                requiredInput,
                requiredByModuleImport,
                inputs,
                inputsByIdentifier,
                inputsByProvide,
                supportEs6Modules,
                supportCommonJSModules));
      }
    }
    orderedInputs.add(input);
    return orderedInputs;
  }

  /**
   * Hoists inputs with the @externs annotation into the externs list.
   */
  void hoistExterns() {
    boolean staleInputs = false;
    for (CompilerInput input : inputs) {
      // TODO(b/65450037): Remove this if. All @externs annotated files should be hoisted.
      if (options.dependencyOptions.needsManagement()) {
        // If we're doing scanning dependency info anyway, use that
        // information to skip sources that obviously aren't externs.
        if (!input.getProvides().isEmpty() || !input.getRequires().isEmpty()) {
          continue;
        }
      }

      if (hoistIfExtern(input)) {
        staleInputs = true;
      }
    }
    if (staleInputs) {
      repartitionInputs();
    }
  }

  /**
   * Hoists a compiler input to externs if it contains the @externs annotation.
   * Return whether or not the given input was hoisted.
   */
  private boolean hoistIfExtern(CompilerInput input) {
    Node n = input.getAstRoot(this);

    // Inputs can have a null AST on a parse error.
    if (n == null) {
      return false;
    }

    JSDocInfo info = n.getJSDocInfo();
    if (info != null && info.isExterns()) {
      // If the input file is explicitly marked as an externs file, then move it out of the main
      // JS root and put it with the other externs.
      externsRoot.addChildToBack(n);
      input.setIsExtern(true);

      input.getModule().remove(input);

      externs.add(input);
      return true;
    }
    return false;
  }

  /**
   * Hoists inputs with the @nocompile annotation out of the inputs.
   */
  void hoistNoCompileFiles() {
    boolean staleInputs = false;
    for (CompilerInput input : inputs) {
      Node n = input.getAstRoot(this);

      // Inputs can have a null AST on a parse error.
      if (n == null) {
        continue;
      }

      JSDocInfo info = n.getJSDocInfo();
      if (info != null && info.isNoCompile()) {
        input.getModule().remove(input);
        staleInputs = true;
      }
    }

    if (staleInputs) {
      repartitionInputs();
    }
  }

  private void repartitionInputs() {
    fillEmptyModules(modules);
    rebuildInputsFromModules();
  }

  /**
   * Transforms JSON files to a module export that closure compiler can process and keeps track of
   * any "main" entries in package.json files.
   */
  Map<String, String> processJsonInputs(List<CompilerInput> inputsToProcess) {
    RewriteJsonToModule rewriteJson = new RewriteJsonToModule(this);
    for (CompilerInput input : inputsToProcess) {
      if (!input.getSourceFile().getOriginalPath().endsWith(".json")) {
        continue;
      }

      input.setCompiler(this);
      try {
        // JSON objects need wrapped in parens to parse properly
        input.getSourceFile().setCode("(" + input.getSourceFile().getCode() + ")");
      } catch (IOException e) {
        continue;
      }

      Node root = input.getAstRoot(this);
      if (root == null) {
        continue;
      }
      input.setJsModuleType(CompilerInput.ModuleType.JSON);
<<<<<<< HEAD
      moduleTypesByName.put(input.getPath().toModuleName(), input.getJsModuleType());
=======
>>>>>>> 5e4850cf
      rewriteJson.process(null, root);
    }
    return rewriteJson.getPackageJsonMainEntries();
  }


  private List<CompilerInput> parsePotentialModules(List<CompilerInput> inputsToProcess) {
    List<CompilerInput> filteredInputs = new ArrayList<>();
    for (CompilerInput input : inputsToProcess) {
      // Only process files that are detected as ES6 modules
      if (!options.dependencyOptions.shouldPruneDependencies()
          || !JsFileParser.isSupported()
          || "es6".equals(input.getLoadFlags().get("module"))) {
        filteredInputs.add(input);
      }
    }
    if (options.numParallelThreads > 1) {
      new PrebuildAst(this, options.numParallelThreads).prebuild(filteredInputs);
    }
    for (CompilerInput input : filteredInputs) {
      input.setCompiler(this);
      // Call getRequires to force regex-based dependency parsing to happen.
      input.getRequires();
      input.setJsModuleType(CompilerInput.ModuleType.ES6);
    }
    return filteredInputs;
  }

<<<<<<< HEAD
  /**
   * Transforms AMD to CJS modules
   */
=======
  /** Transforms AMD to CJS modules */
>>>>>>> 5e4850cf
  void processAMDModules() {
    for (CompilerInput input : inputs) {
      input.setCompiler(this);
      Node root = input.getAstRoot(this);
      if (root == null) {
        continue;
      }
      new TransformAMDToCJSModule(this).process(null, root);
    }
  }

  public Node parse(SourceFile file) {
    initCompilerOptionsIfTesting();
    addToDebugLog("Parsing: " + file.getName());
    return new JsAst(file).getAstRoot(this);
  }



  /**
   * Allow subclasses to override the default CompileOptions object.
   */
  protected CompilerOptions newCompilerOptions() {
    return new CompilerOptions();
  }

  void initCompilerOptionsIfTesting() {
    if (options == null) {
      // initialization for tests that don't initialize the compiler
      // by the normal mechanisms.
      initOptions(newCompilerOptions());
    }
  }

  private int syntheticCodeId = 0;

  @Override
  Node parseSyntheticCode(String js) {
    return parseSyntheticCode(" [synthetic:" + (++syntheticCodeId) + "] ", js);
  }

  @Override
  Node parseSyntheticCode(String fileName, String js) {
    initCompilerOptionsIfTesting();
    SourceFile source = SourceFile.fromCode(fileName, js);
    addFilesToSourceMap(ImmutableList.of(source));
    return parseCodeHelper(source);
  }

  @Override
  @VisibleForTesting
  Node parseTestCode(String js) {
    initCompilerOptionsIfTesting();
    initBasedOnOptions();
    return parseCodeHelper(SourceFile.fromCode("[testcode]", js));
  }

  private Node parseCodeHelper(SourceFile src) {
    CompilerInput input = new CompilerInput(src);
    putCompilerInput(input.getInputId(), input);
    return input.getAstRoot(this);
  }

  @Override
  ErrorReporter getDefaultErrorReporter() {
    return oldErrorReporter;
  }

  //------------------------------------------------------------------------
  // Convert back to source code
  //------------------------------------------------------------------------

  /**
   * Converts the main parse tree back to JS code.
   */
  @Override
  public String toSource() {
    return runInCompilerThread(
        new Callable<String>() {
          @Override
          public String call() throws Exception {
            Tracer tracer = newTracer("toSource");
            try {
              CodeBuilder cb = new CodeBuilder();
              if (jsRoot != null) {
                int i = 0;
                if (options.shouldPrintExterns()) {
                  for (Node scriptNode = externsRoot.getFirstChild();
                      scriptNode != null;
                      scriptNode = scriptNode.getNext()) {
                    toSource(cb, i++, scriptNode);
                  }
                }
                for (Node scriptNode = jsRoot.getFirstChild();
                    scriptNode != null;
                    scriptNode = scriptNode.getNext()) {
                  toSource(cb, i++, scriptNode);
                }
              }
              return cb.toString();
            } finally {
              stopTracer(tracer, "toSource");
            }
          }
        });
  }

  /**
   * Converts the parse tree for each input back to JS code.
   */
  public String[] toSourceArray() {
    return runInCompilerThread(new Callable<String[]>() {
      @Override
      public String[] call() throws Exception {
        Tracer tracer = newTracer("toSourceArray");
        try {
          int numInputs = inputs.size();
          String[] sources = new String[numInputs];
          CodeBuilder cb = new CodeBuilder();
          for (int i = 0; i < numInputs; i++) {
            Node scriptNode = inputs.get(i).getAstRoot(Compiler.this);
            cb.reset();
            toSource(cb, i, scriptNode);
            sources[i] = cb.toString();
          }
          return sources;
        } finally {
          stopTracer(tracer, "toSourceArray");
        }
      }
    });
  }

  /**
   * Converts the parse tree for a module back to JS code.
   */
  public String toSource(final JSModule module) {
    return runInCompilerThread(new Callable<String>() {
      @Override
      public String call() throws Exception {
        List<CompilerInput> inputs = module.getInputs();
        int numInputs = inputs.size();
        if (numInputs == 0) {
          return "";
        }
        CodeBuilder cb = new CodeBuilder();
        for (int i = 0; i < numInputs; i++) {
          Node scriptNode = inputs.get(i).getAstRoot(Compiler.this);
          if (scriptNode == null) {
            throw new IllegalArgumentException(
                "Bad module: " + module.getName());
          }
          toSource(cb, i, scriptNode);
        }
        return cb.toString();
      }
    });
  }


  /**
   * Converts the parse tree for each input in a module back to JS code.
   */
  public String[] toSourceArray(final JSModule module) {
    return runInCompilerThread(new Callable<String[]>() {
      @Override
      public String[] call() throws Exception {
        List<CompilerInput> inputs = module.getInputs();
        int numInputs = inputs.size();
        if (numInputs == 0) {
          return new String[0];
        }

        String[] sources = new String[numInputs];
        CodeBuilder cb = new CodeBuilder();
        for (int i = 0; i < numInputs; i++) {
          Node scriptNode = inputs.get(i).getAstRoot(Compiler.this);
          if (scriptNode == null) {
            throw new IllegalArgumentException(
                "Bad module input: " + inputs.get(i).getName());
          }

          cb.reset();
          toSource(cb, i, scriptNode);
          sources[i] = cb.toString();
        }
        return sources;
      }
    });
  }

  /**
   * Writes out JS code from a root node. If printing input delimiters, this
   * method will attach a comment to the start of the text indicating which
   * input the output derived from. If there were any preserve annotations
   * within the root's source, they will also be printed in a block comment
   * at the beginning of the output.
   */
  public void toSource(final CodeBuilder cb,
                       final int inputSeqNum,
                       final Node root) {
    runInCompilerThread(
        new Callable<Void>() {
          @Override
          public Void call() throws Exception {
            if (options.printInputDelimiter) {
              if ((cb.getLength() > 0) && !cb.endsWith("\n")) {
                cb.append("\n"); // Make sure that the label starts on a new line
              }
              checkState(root.isScript());

              String delimiter = options.inputDelimiter;

              String inputName = root.getInputId().getIdName();
              String sourceName = root.getSourceFileName();
              checkState(sourceName != null);
              checkState(!sourceName.isEmpty());

              delimiter =
                  delimiter
                      .replace("%name%", Matcher.quoteReplacement(inputName))
                      .replace("%num%", String.valueOf(inputSeqNum))
                      .replace("%n%", "\n");

              cb.append(delimiter).append("\n");
            }
            if (root.getJSDocInfo() != null) {
              String license = root.getJSDocInfo().getLicense();
              if (license != null && cb.addLicense(license)) {
                cb.append("/*\n").append(license).append("*/\n");
              }
            }

            // If there is a valid source map, then indicate to it that the current
            // root node's mappings are offset by the given string builder buffer.
            if (options.sourceMapOutputPath != null) {
              sourceMap.setStartingPosition(cb.getLineIndex(), cb.getColumnIndex());
            }

            // if LanguageMode is strict, only print 'use strict'
            // for the first input file
            String code = toSource(root, sourceMap, inputSeqNum == 0);
            if (!code.isEmpty()) {
              cb.append(code);

              // In order to avoid parse ambiguity when files are concatenated
              // together, all files should end in a semi-colon. Do a quick
              // heuristic check if there's an obvious semi-colon already there.
              int length = code.length();
              char lastChar = code.charAt(length - 1);
              char secondLastChar = length >= 2 ? code.charAt(length - 2) : '\0';
              boolean hasSemiColon = lastChar == ';' || (lastChar == '\n' && secondLastChar == ';');
              if (!hasSemiColon) {
                cb.append(";");
              }
            }
            return null;
          }
        });
  }

  /**
   * Generates JavaScript source code for an AST, doesn't generate source
   * map info.
   */
  @Override
  public String toSource(Node n) {
    initCompilerOptionsIfTesting();
    return toSource(n, null, true);
  }

  /**
   * Generates JavaScript source code for an AST.
   */
  private String toSource(Node n, SourceMap sourceMap, boolean firstOutput) {
    CodePrinter.Builder builder = new CodePrinter.Builder(n);
    builder.setTypeRegistry(getTypeIRegistry());
    builder.setCompilerOptions(options);
    builder.setSourceMap(sourceMap);
    builder.setTagAsExterns(firstOutput && n.isFromExterns());
    builder.setTagAsTypeSummary(
        firstOutput && !n.isFromExterns() && options.shouldGenerateTypedExterns());
    builder.setTagAsStrict(firstOutput && options.shouldEmitUseStrict());
    return builder.build();
  }

  /**
   * Stores a buffer of text to which more can be appended.  This is just like a
   * StringBuilder except that we also track the number of lines.
   */
  public static class CodeBuilder {
    private final StringBuilder sb = new StringBuilder();
    private int lineCount = 0;
    private int colCount = 0;
    private final Set<String> uniqueLicenses = new HashSet<>();

    /** Removes all text, but leaves the line count unchanged. */
    void reset() {
      sb.setLength(0);
    }

    /** Appends the given string to the text buffer. */
    CodeBuilder append(String str) {
      sb.append(str);

      // Adjust the line and column information for the new text.
      int index = -1;
      int lastIndex = index;
      while ((index = str.indexOf('\n', index + 1)) >= 0) {
        ++lineCount;
        lastIndex = index;
      }

      if (lastIndex == -1) {
        // No new lines, append the new characters added.
        colCount += str.length();
      } else {
        colCount = str.length() - (lastIndex + 1);
      }

      return this;
    }

    /** Returns all text in the text buffer. */
    @Override
    public String toString() {
      return sb.toString();
    }

    /** Returns the length of the text buffer. */
    public int getLength() {
      return sb.length();
    }

    /** Returns the (zero-based) index of the last line in the text buffer. */
    int getLineIndex() {
      return lineCount;
    }

    /** Returns the (zero-based) index of the last column in the text buffer. */
    int getColumnIndex() {
      return colCount;
    }

    /** Determines whether the text ends with the given suffix. */
    boolean endsWith(String suffix) {
      return (sb.length() > suffix.length())
          && suffix.equals(sb.substring(sb.length() - suffix.length()));
    }

    /** Adds a license and returns whether it is unique (has yet to be encountered). */
    boolean addLicense(String license) {
      return uniqueLicenses.add(license);
    }
  }

  //------------------------------------------------------------------------
  // Optimizations
  //------------------------------------------------------------------------

  void performOptimizations() {
    checkState(options.shouldOptimize());
    List<PassFactory> optimizations = getPassConfig().getOptimizations();
    if (optimizations.isEmpty()) {
      return;
    }

    phaseOptimizer = createPhaseOptimizer();
    phaseOptimizer.consume(optimizations);
    phaseOptimizer.process(externsRoot, jsRoot);
    phaseOptimizer = null;
  }

  @Override
  void setCssRenamingMap(CssRenamingMap map) {
    options.cssRenamingMap = map;
  }

  @Override
  CssRenamingMap getCssRenamingMap() {
    return options.cssRenamingMap;
  }

  /** Control Flow Analysis. */
  ControlFlowGraph<Node> computeCFG() {
    logger.fine("Computing Control Flow Graph");
    Tracer tracer = newTracer("computeCFG");
    ControlFlowAnalysis cfa = new ControlFlowAnalysis(this, true, false);
    process(cfa);
    stopTracer(tracer, "computeCFG");
    return cfa.getCfg();
  }

  @Override
  void prepareAst(Node root) {
    CompilerPass pass = new PrepareAst(this);
    pass.process(null, root);
  }

  void recordFunctionInformation() {
    logger.fine("Recording function information");
    startPass("recordFunctionInformation");
    RecordFunctionInformation recordFunctionInfoPass =
        new RecordFunctionInformation(this, this.functionNames);
    process(recordFunctionInfoPass);
    functionInformationMap = recordFunctionInfoPass.getMap();
    endPass("recordFunctionInformation");
  }

  protected final RecentChange recentChange = new RecentChange();
  private final List<CodeChangeHandler> codeChangeHandlers = new ArrayList<>();
  private final Map<Class<?>, IndexProvider<?>> indexProvidersByType =
      new LinkedHashMap<>();

  /** Name of the synthetic input that holds synthesized externs. */
  static final String SYNTHETIC_EXTERNS = "{SyntheticVarsDeclar}";

  /**
   * Name of the synthetic input that holds synthesized externs which
   * must be at the end of the externs AST.
   */
  static final String SYNTHETIC_EXTERNS_AT_END = "{SyntheticVarsAtEnd}";

  private CompilerInput synthesizedExternsInput = null;
  private CompilerInput synthesizedExternsInputAtEnd = null;

  private ImmutableMap<String, Node> defaultDefineValues = ImmutableMap.of();

  @Override
  void addChangeHandler(CodeChangeHandler handler) {
    codeChangeHandlers.add(handler);
  }

  @Override
  void removeChangeHandler(CodeChangeHandler handler) {
    codeChangeHandlers.remove(handler);
  }

  @Override
  void addIndexProvider(IndexProvider<?> indexProvider) {
    Class<?> type = indexProvider.getType();
    if (indexProvidersByType.put(type, indexProvider) != null) {
      throw new IllegalStateException(
          "A provider is already registered for index of type " + type.getSimpleName());
    }
  }

  @SuppressWarnings("unchecked")
  @Override
  <T> T getIndex(Class<T> key) {
    IndexProvider<T> indexProvider = (IndexProvider<T>) indexProvidersByType.get(key);
    if (indexProvider == null) {
      return null;
    }
    return indexProvider.get();
  }

  Node getExternsRoot() {
    return externsRoot;
  }

  @Override
  Node getJsRoot() {
    return jsRoot;
  }

  /**
   * Some tests don't want to call the compiler "wholesale," they may not want
   * to call check and/or optimize. With this method, tests can execute custom
   * optimization loops.
   */
  @VisibleForTesting
  void setPhaseOptimizer(PhaseOptimizer po) {
    this.phaseOptimizer = po;
  }

  @Override
  public int getChangeStamp() {
    return changeStamp;
  }

  @Override
  List<Node> getChangedScopeNodesForPass(String passName) {
    List<Node> changedScopeNodes = changeTimeline.getSince(passName);
    changeTimeline.mark(passName);
    return changedScopeNodes;
  }

  @Override
  List<Node> getDeletedScopeNodesForPass(String passName) {
    List<Node> deletedScopeNodes = deleteTimeline.getSince(passName);
    deleteTimeline.mark(passName);
    return deletedScopeNodes;
  }

  @Override
  public void incrementChangeStamp() {
    changeStamp++;
  }

  private Node getChangeScopeForNode(Node n) {
    /**
     * Compiler change reporting usually occurs after the AST change has already occurred. In the
     * case of node removals those nodes are already removed from the tree and so have no parent
     * chain to walk. In these situations changes are reported instead against what (used to be)
     * their parent. If that parent is itself a script node then it's important to be able to
     * recognize it as the enclosing scope without first stepping to its parent as well.
     */
    if (n.isScript()) {
      return n;
    }

    Node enclosingScopeNode = NodeUtil.getEnclosingChangeScopeRoot(n.getParent());
    if (enclosingScopeNode == null) {
      throw new IllegalStateException(
          "An enclosing scope is required for change reports but node " + n + " doesn't have one.");
    }
    return enclosingScopeNode;
  }

  private void recordChange(Node n) {
    if (n.isDeleted()) {
      // Some complicated passes (like SmartNameRemoval) might both change and delete a scope in
      // the same pass, and they might even perform the change after the deletion because of
      // internal queueing. Just ignore the spurious attempt to mark changed after already marking
      // deleted. There's no danger of deleted nodes persisting in the AST since this is enforced
      // separately in ChangeVerifier.
      return;
    }

    n.setChangeTime(changeStamp);
    // Every code change happens at a different time
    changeStamp++;
    changeTimeline.add(n);
  }

  @Override
  boolean hasScopeChanged(Node n) {
    if (phaseOptimizer == null) {
      return true;
    }
    return phaseOptimizer.hasScopeChanged(n);
  }

  @Override
  public void reportChangeToChangeScope(Node changeScopeRoot) {
    checkState(changeScopeRoot.isScript() || changeScopeRoot.isFunction());
    recordChange(changeScopeRoot);
    notifyChangeHandlers();
  }

  @Override
  public void reportFunctionDeleted(Node n) {
    checkState(n.isFunction());
    n.setDeleted(true);
    changeTimeline.remove(n);
    deleteTimeline.add(n);
  }

  @Override
  public void reportChangeToEnclosingScope(Node n) {
    recordChange(getChangeScopeForNode(n));
    notifyChangeHandlers();
  }

  private void notifyChangeHandlers() {
    for (CodeChangeHandler handler : codeChangeHandlers) {
      handler.reportChange();
    }
  }

  @Override
  public CodingConvention getCodingConvention() {
    CodingConvention convention = options.getCodingConvention();
    convention = convention != null ? convention : defaultCodingConvention;
    return convention;
  }

  private Config.LanguageMode getParserConfigLanguageMode(
      CompilerOptions.LanguageMode languageMode) {
    switch (languageMode) {
      case ECMASCRIPT3:
        return Config.LanguageMode.ECMASCRIPT3;
      case ECMASCRIPT5:
      case ECMASCRIPT5_STRICT:
        return Config.LanguageMode.ECMASCRIPT5;
      case ECMASCRIPT_2015:
        return Config.LanguageMode.ECMASCRIPT6;
      case ECMASCRIPT6_TYPED:
        return Config.LanguageMode.TYPESCRIPT;
      case ECMASCRIPT_2016:
        return Config.LanguageMode.ECMASCRIPT7;
      case ECMASCRIPT_2017:
      case ECMASCRIPT_NEXT:
        return Config.LanguageMode.ECMASCRIPT8;
      default:
        throw new IllegalStateException("Unexpected language mode: "
            + options.getLanguageIn());
    }
  }

  @Override
  Config getParserConfig(ConfigContext context) {
    if (parserConfig == null || externsParserConfig == null) {
      synchronized (this) {
        if (parserConfig == null) {
          Config.LanguageMode configLanguageMode = getParserConfigLanguageMode(
              options.getLanguageIn());
          Config.StrictMode strictMode =
              options.expectStrictModeInput() ? Config.StrictMode.STRICT : Config.StrictMode.SLOPPY;
          parserConfig = createConfig(configLanguageMode, strictMode);
          // Externs must always be parsed with at least ES5 language mode.
          externsParserConfig =
              configLanguageMode.equals(Config.LanguageMode.ECMASCRIPT3)
                  ? createConfig(Config.LanguageMode.ECMASCRIPT5, strictMode)
                  : parserConfig;
        }
      }
    }
    switch (context) {
      case EXTERNS:
        return externsParserConfig;
      default:
        return parserConfig;
    }
  }

  protected Config createConfig(Config.LanguageMode mode, Config.StrictMode strictMode) {
    Config config =
        ParserRunner.createConfig(
            mode,
            options.isParseJsDocDocumentation(),
            options.canContinueAfterErrors()
                ? Config.RunMode.KEEP_GOING
                : Config.RunMode.STOP_AFTER_ERROR,
            options.extraAnnotationNames,
            options.parseInlineSourceMaps,
            strictMode);
    return config;
  }

  //------------------------------------------------------------------------
  // Error reporting
  //------------------------------------------------------------------------

  /**
   * The warning classes that are available from the command-line, and
   * are suppressible by the {@code @suppress} annotation.
   */
  protected DiagnosticGroups getDiagnosticGroups() {
    return new DiagnosticGroups();
  }

  @Override
  public void report(JSError error) {
    CheckLevel level = error.getDefaultLevel();
    if (warningsGuard != null) {
      CheckLevel newLevel = warningsGuard.level(error);
      if (newLevel != null) {
        level = newLevel;
      }
    }

    if (level.isOn()) {
      initCompilerOptionsIfTesting();
      if (getOptions().errorHandler != null) {
        getOptions().errorHandler.report(level, error);
      }
      errorManager.report(level, error);
    }
  }

  @Override
  public void report(CheckLevel ignoredLevel, JSError error) {
    report(error);
  }

  @Override
  public CheckLevel getErrorLevel(JSError error) {
    checkNotNull(options);
    return warningsGuard.level(error);
  }

  /**
   * Report an internal error.
   */
  @Override
  void throwInternalError(String message, Throwable cause) {
    String finalMessage = "INTERNAL COMPILER ERROR.\nPlease report this problem.\n\n" + message;

    RuntimeException e = new RuntimeException(finalMessage, cause);
    if (cause != null) {
      e.setStackTrace(cause.getStackTrace());
    }
    throw e;
  }


  /**
   * Gets the number of errors.
   */
  public int getErrorCount() {
    return errorManager.getErrorCount();
  }

  /**
   * Gets the number of warnings.
   */
  public int getWarningCount() {
    return errorManager.getWarningCount();
  }

  @Override
  boolean hasHaltingErrors() {
    return !getOptions().canContinueAfterErrors() && getErrorCount() > 0;
  }

  /**
   * Consults the {@link ErrorManager} to see if we've encountered errors
   * that should halt compilation. <p>
   *
   * If {@link CompilerOptions#canContinueAfterErrors} is {@code true}, this function
   * always returns {@code false} without consulting the error manager. The
   * error manager will continue to be told about new errors and warnings, but
   * the compiler will complete compilation of all inputs.<p>
   */
  public boolean hasErrors() {
    return hasHaltingErrors();
  }

  /** Called from the compiler passes, adds debug info */
  @Override
  void addToDebugLog(String... strings) {
    if (options.useDebugLog) {
      String log = Joiner.on("").join(strings);
      debugLog.append(log);
      debugLog.append('\n');
      logger.fine(log);
    }
  }

  @Override
  SourceFile getSourceFileByName(String sourceName) {
    // Here we assume that the source name is the input name, this
    // is try of JavaScript parsed from source.
    if (sourceName != null) {
      CompilerInput input = inputsById.get(new InputId(sourceName));
      if (input != null) {
        return input.getSourceFile();
      }
      // Alternatively, the sourceName might have been reverse-mapped by
      // an input source-map, so let's look in our sourcemap original sources.
      return sourceMapOriginalSources.get(sourceName);
    }

    return null;
  }

  public CharSequence getSourceFileContentByName(String sourceName) {
    SourceFile file = getSourceFileByName(sourceName);
    checkNotNull(file);
    try {
      return file.getCode();
    } catch (IOException e) {
      return null;
    }
  }

  @Override
  public void addInputSourceMap(String sourceFileName, SourceMapInput inputSourceMap) {
    inputSourceMaps.put(sourceFileName, inputSourceMap);
  }

  @Override
  @Nullable
  public OriginalMapping getSourceMapping(String sourceName, int lineNumber, int columnNumber) {
    if (sourceName == null) {
      return null;
    }
    SourceMapInput sourceMap = inputSourceMaps.get(sourceName);
    if (sourceMap == null) {
      return null;
    }

    // JSCompiler uses 1-indexing for lineNumber and 0-indexing for columnNumber.
    // Sourcemaps use 1-indexing for both.
    SourceMapConsumerV3 consumer = sourceMap.getSourceMap(errorManager);
    if (consumer == null) {
      return null;
    }
    OriginalMapping result = consumer.getMappingForLine(lineNumber, columnNumber + 1);
    if (result == null) {
      return null;
    }

    // The sourcemap will return a path relative to the sourcemap's file.
    // Translate it to one relative to our base directory.
    SourceFile source =
        SourceMapResolver.getRelativePath(sourceMap.getOriginalPath(), result.getOriginalFile());
    if (source == null) {
      return null;
    }
    String originalPath = source.getOriginalPath();
    sourceMapOriginalSources.putIfAbsent(originalPath, source);
    return result
        .toBuilder()
        .setOriginalFile(originalPath)
        .setColumnPosition(result.getColumnPosition() - 1)
        .build();
  }

  @Override
  public String getSourceLine(String sourceName, int lineNumber) {
    if (lineNumber < 1) {
      return null;
    }
    SourceFile input = getSourceFileByName(sourceName);
    if (input != null) {
      return input.getLine(lineNumber);
    }
    return null;
  }

  @Override
  public Region getSourceRegion(String sourceName, int lineNumber) {
    if (lineNumber < 1) {
      return null;
    }
    SourceFile input = getSourceFileByName(sourceName);
    if (input != null) {
      return input.getRegion(lineNumber);
    }
    return null;
  }

  //------------------------------------------------------------------------
  // Package-private helpers
  //------------------------------------------------------------------------

  @Override
  Node getNodeForCodeInsertion(JSModule module) {
    if (module == null) {
      if (inputs.isEmpty()) {
        throw new IllegalStateException("No inputs");
      }

      return inputs.get(0).getAstRoot(this);
    }

    List<CompilerInput> moduleInputs = module.getInputs();
    if (!moduleInputs.isEmpty()) {
      return moduleInputs.get(0).getAstRoot(this);
    }
    throw new IllegalStateException("Root module has no inputs");
  }

  public SourceMap getSourceMap() {
    return sourceMap;
  }

  /**
   * Ids for cross-module method stubbing, so that each method has
   * a unique id.
   */
  private IdGenerator crossModuleIdGenerator =
      new IdGenerator();

  /**
   * Keys are arguments passed to getCssName() found during compilation; values
   * are the number of times the key appeared as an argument to getCssName().
   */
  private Map<String, Integer> cssNames = null;

  /** The variable renaming map */
  private VariableMap variableMap = null;

  /** The property renaming map */
  private VariableMap propertyMap = null;

  /** The naming map for anonymous functions */
  private VariableMap anonymousFunctionNameMap = null;

  /** Fully qualified function names and globally unique ids */
  private FunctionNames functionNames = null;

  /** String replacement map */
  private VariableMap stringMap = null;

  /** Id generator map */
  private String idGeneratorMap = null;

  /** Names exported by goog.exportSymbol. */
  private final Set<String> exportedNames = new LinkedHashSet<>();

  @Override
  public void setVariableMap(VariableMap variableMap) {
    this.variableMap = variableMap;
  }

  VariableMap getVariableMap() {
    return variableMap;
  }

  @Override
  public void setPropertyMap(VariableMap propertyMap) {
    this.propertyMap = propertyMap;
  }

  VariableMap getPropertyMap() {
    return this.propertyMap;
  }

  @Override
  public void setStringMap(VariableMap stringMap) {
    this.stringMap = stringMap;
  }

  @Override
  public void setFunctionNames(FunctionNames functionNames) {
    this.functionNames = functionNames;
  }

  @Override
  public void setCssNames(Map<String, Integer> cssNames) {
    this.cssNames = cssNames;
  }

  Map<String, Integer> getCssNames() {
    return cssNames;
  }

  @Override
  public void setIdGeneratorMap(String serializedIdMappings) {
    this.idGeneratorMap = serializedIdMappings;
  }

  @Override
  public IdGenerator getCrossModuleIdGenerator() {
    return crossModuleIdGenerator;
  }

  @Override
  public void setAnonymousFunctionNameMap(VariableMap functionMap) {
    this.anonymousFunctionNameMap = functionMap;
  }

  @Override
  public FunctionNames getFunctionNames() {
    return functionNames;
  }

  VariableMap getStringMap() {
    return this.stringMap;
  }


  @Override
  public void addExportedNames(Set<String> exportedNames) {
    this.exportedNames.addAll(exportedNames);
  }

  @Override
  public Set<String> getExportedNames() {
    return exportedNames;
  }
  @Override
  CompilerOptions getOptions() {
    return options;
  }

  FunctionInformationMap getFunctionalInformationMap() {
    return functionInformationMap;
  }

  /**
   * Sets the logging level for the com.google.javascript.jscomp package.
   */
  public static void setLoggingLevel(Level level) {
    logger.setLevel(level);
  }

  /** Gets the DOT graph of the AST generated at the end of compilation. */
  public String getAstDotGraph() throws IOException {
    if (jsRoot != null) {
      ControlFlowAnalysis cfa = new ControlFlowAnalysis(this, true, false);
      cfa.process(null, jsRoot);
      return DotFormatter.toDot(jsRoot, cfa.getCfg());
    } else {
      return "";
    }
  }

  @Override
  public ErrorManager getErrorManager() {
    if (options == null) {
      initOptions(new CompilerOptions());
    }
    return errorManager;
  }

  @Override
  List<CompilerInput> getInputsInOrder() {
    return Collections.unmodifiableList(inputs);
  }

  @Override
  int getNumberOfInputs() {
    // In some testing cases inputs will be null, but obviously there must be at least one input.
    // The intended use of this method is to allow passes to estimate how much memory they will
    // need for data structures, so it's not necessary that the returned value be exactly right
    // in the corner cases where inputs ends up being null.
    return (inputs != null) ? inputs.size() : 1;
  }

  /**
   * Returns an unmodifiable view of the compiler inputs indexed by id.
   */
  public Map<InputId, CompilerInput> getInputsById() {
    return Collections.unmodifiableMap(inputsById);
  }

  /**
   * Gets the externs in the order in which they are being processed.
   */
  List<CompilerInput> getExternsInOrder() {
    return Collections.unmodifiableList(externs);
  }

  @VisibleForTesting
  List<CompilerInput> getInputsForTesting() {
    return inputs;
  }

  @VisibleForTesting
  List<CompilerInput> getExternsForTesting() {
    return externs;
  }

  @Override
  boolean hasRegExpGlobalReferences() {
    return hasRegExpGlobalReferences;
  }

  @Override
  void setHasRegExpGlobalReferences(boolean references) {
    hasRegExpGlobalReferences = references;
  }

  @Override
  void updateGlobalVarReferences(Map<Var, ReferenceCollection> refMapPatch,
      Node collectionRoot) {
    checkState(collectionRoot.isScript() || collectionRoot.isRoot());
    if (globalRefMap == null) {
      globalRefMap = new GlobalVarReferenceMap(getInputsInOrder(),
          getExternsInOrder());
    }
    globalRefMap.updateGlobalVarReferences(refMapPatch, collectionRoot);
  }

  @Override
  GlobalVarReferenceMap getGlobalVarReferences() {
    return globalRefMap;
  }

  @Override
  CompilerInput getSynthesizedExternsInput() {
    if (synthesizedExternsInput == null) {
      synthesizedExternsInput = newExternInput(SYNTHETIC_EXTERNS, SyntheticExternsPosition.START);
    }
    return synthesizedExternsInput;
  }

  @Override
  CompilerInput getSynthesizedExternsInputAtEnd() {
    if (synthesizedExternsInputAtEnd == null) {
      synthesizedExternsInputAtEnd = newExternInput(
          SYNTHETIC_EXTERNS_AT_END, SyntheticExternsPosition.END);
    }
    return synthesizedExternsInputAtEnd;
  }

  @Override
  public double getProgress() {
    return progress;
  }

  @Override
  String getLastPassName() {
    return lastPassName;
  }

  @Override
  void setProgress(double newProgress, String passName) {
    this.lastPassName = passName;
    if (newProgress > 1.0) {
      progress = 1.0;
    } else {
      progress = newProgress;
    }
  }

  @Override
  void setExternProperties(Set<String> externProperties) {
    this.externProperties = externProperties;
  }

  @Override
  Set<String> getExternProperties() {
    return externProperties;
  }

  /**
   * Replaces one file in a hot-swap mode. The given JsAst should be made
   * from a new version of a file that already was present in the last compile
   * call. If the file is new, this will silently ignored.
   *
   * @param ast the ast of the file that is being replaced
   */
  public void replaceScript(JsAst ast) {
    CompilerInput input = this.getInput(ast.getInputId());
    if (!replaceIncrementalSourceAst(ast)) {
      return;
    }
    Node originalRoot = input.getAstRoot(this);

    processNewScript(ast, originalRoot);
  }

  /**
   * Adds a new Script AST to the compile state. If a script for the same file
   * already exists the script will not be added, instead a call to
   * #replaceScript should be used.
   *
   * @param ast the ast of the new file
   */
  public void addNewScript(JsAst ast) {
    if (!addNewSourceAst(ast)) {
      return;
    }
    Node emptyScript = new Node(Token.SCRIPT);
    InputId inputId = ast.getInputId();
    emptyScript.setInputId(inputId);
    emptyScript.setStaticSourceFile(
        SourceFile.fromCode(inputId.getIdName(), ""));

    processNewScript(ast, emptyScript);
  }

  private void processNewScript(JsAst ast, Node originalRoot) {
    setFeatureSet(options.getLanguageIn().toFeatureSet());

    Node js = ast.getAstRoot(this);
    checkNotNull(js);

    runHotSwap(originalRoot, js, this.getCleanupPassConfig());
    // NOTE: If hot swap passes that use GlobalNamespace are added, we will need
    // to revisit this approach to clearing GlobalNamespaces
    runHotSwapPass(null, null, ensureDefaultPassConfig().garbageCollectChecks);

    this.getTypeRegistry().clearNamedTypes();
    this.removeSyntheticVarsInput();

    runHotSwap(originalRoot, js, this.ensureDefaultPassConfig());
  }

  /**
   * Execute the passes from a PassConfig instance over a single replaced file.
   */
  private void runHotSwap(
      Node originalRoot, Node js, PassConfig passConfig) {
    for (PassFactory passFactory : passConfig.getChecks()) {
      runHotSwapPass(originalRoot, js, passFactory);
    }
  }

  private void runHotSwapPass(
      Node originalRoot, Node js, PassFactory passFactory) {
    HotSwapCompilerPass pass = passFactory.getHotSwapPass(this);
    if (pass != null) {
      if (logger.isLoggable(Level.INFO)) {
        logger.info("Performing HotSwap for pass " + passFactory.getName());
      }
      pass.hotSwapScript(js, originalRoot);
    }
  }

  private PassConfig getCleanupPassConfig() {
    return new CleanupPasses(getOptions());
  }

  private void removeSyntheticVarsInput() {
    String sourceName = Compiler.SYNTHETIC_EXTERNS;
    removeExternInput(new InputId(sourceName));
  }

  @Override
  Node ensureLibraryInjected(String resourceName, boolean force) {
    boolean doNotInject =
        !force && (options.skipNonTranspilationPasses || options.preventLibraryInjection);
    if (injectedLibraries.containsKey(resourceName) || doNotInject) {
      return lastInjectedLibrary;
    }

    // Load/parse the code.
    String originalCode = ResourceLoader.loadTextResource(
        Compiler.class, "js/" + resourceName + ".js");
    Node ast = parseSyntheticCode(" [synthetic:" + resourceName + "] ", originalCode);

    // Look for string literals of the form 'require foo bar' or 'externs baz' or 'normalize'.
    // As we process each one, remove it from its parent.
    for (Node node = ast.getFirstChild();
         node != null && node.isExprResult() && node.getFirstChild().isString();
         node = ast.getFirstChild()) {
      String directive = node.getFirstChild().getString();
      List<String> words = Splitter.on(' ').limit(2).splitToList(directive);
      switch (words.get(0)) {
        case "use":
          // 'use strict' is ignored (and deleted).
          break;
        case "require":
          // 'require lib'; pulls in the named library before this one.
          ensureLibraryInjected(words.get(1), force);
          break;
        case "declare":
          // 'declare name'; adds the name to the externs (with no type information).
          // Note that we could simply add the entire externs library, but that leads to
          // potentially-surprising behavior when the externs that are present depend on
          // whether or not a polyfill is used.
          Node var = IR.var(IR.name(words.get(1)));
          JSDocInfoBuilder jsdoc = new JSDocInfoBuilder(false);
          // Suppress duplicate-var warning in case this name is already defined in the externs.
          jsdoc.addSuppression("duplicate");
          var.setJSDocInfo(jsdoc.build());
          getSynthesizedExternsInputAtEnd()
              .getAstRoot(this)
              .addChildToBack(var);
          break;
        default:
          throw new RuntimeException("Bad directive: " + directive);
      }
      ast.removeChild(node);
    }

    // If we've already started optimizations, then we need to normalize this.
    if (getLifeCycleStage().isNormalized()) {
      Normalize.normalizeSyntheticCode(this, ast, "jscomp_" + resourceName + "_");
    }

    // Insert the code immediately after the last-inserted runtime library.
    Node lastChild = ast.getLastChild();
    for (Node child = ast.getFirstChild(); child != null; child = child.getNext()) {
      NodeUtil.markNewScopesChanged(child, this);
    }
    Node firstChild = ast.removeChildren();
    if (firstChild == null) {
      // Handle require-only libraries.
      return lastInjectedLibrary;
    }
    Node parent = getNodeForCodeInsertion(null);
    if (lastInjectedLibrary == null) {
      parent.addChildrenToFront(firstChild);
    } else {
      parent.addChildrenAfter(firstChild, lastInjectedLibrary);
    }
    lastInjectedLibrary = lastChild;
    injectedLibraries.put(resourceName, lastChild);

    reportChangeToEnclosingScope(parent);
    return lastChild;
  }

  /** Returns the compiler version baked into the jar. */
  @GwtIncompatible("java.util.ResourceBundle")
  public static String getReleaseVersion() {
    ResourceBundle config = ResourceBundle.getBundle(CONFIG_RESOURCE);
    return config.getString("compiler.version");
  }

  /** Returns the compiler date baked into the jar. */
  @GwtIncompatible("java.util.ResourceBundle")
  public static String getReleaseDate() {
    ResourceBundle config = ResourceBundle.getBundle(CONFIG_RESOURCE);
    return config.getString("compiler.date");
  }

  @Override
  void addComments(String filename, List<Comment> comments) {
    if (!getOptions().preservesDetailedSourceInfo()) {
      throw new UnsupportedOperationException(
          "addComments may only be called in IDE mode.");
    }
    commentsPerFile.put(filename, comments);
  }

  @Override
  public List<Comment> getComments(String filename) {
    if (!getOptions().preservesDetailedSourceInfo()) {
      throw new UnsupportedOperationException(
          "getComments may only be called in IDE mode.");
    }
    return commentsPerFile.get(filename);
  }

  @Override
  void setDefaultDefineValues(ImmutableMap<String, Node> values) {
    this.defaultDefineValues = values;
  }

  @Override
  ImmutableMap<String, Node> getDefaultDefineValues() {
    return this.defaultDefineValues;
  }

  @Override
  ModuleLoader getModuleLoader() {
    return moduleLoader;
  }

  private void addFilesToSourceMap(Iterable<? extends SourceFile> files) {
    if (getOptions().sourceMapIncludeSourcesContent && getSourceMap() != null) {
      for (SourceFile file : files) {
        getSourceMap().addSourceFile(file);
      }
    }
  }

  private void renameModules(List<JSModule> newModules, List<JSModule> deserializedModules) {
    if (newModules == null) {
      return;
    }
    if (newModules.size() != deserializedModules.size()) {
      report(JSError.make(INCONSISTENT_MODULE_DEFINITIONS));
      return;
    }
    for (int i = 0; i < deserializedModules.size(); i++) {
      JSModule deserializedModule = deserializedModules.get(i);
      JSModule newModule = newModules.get(i);
      deserializedModule.setName(newModule.getName());
    }
    return;
  }

  void initWebpackMap(ImmutableMap<String, String> inputPathByWebpackId) {
    this.inputPathByWebpackId = inputPathByWebpackId;
  }

  protected CompilerExecutor createCompilerExecutor() {
    return new CompilerExecutor();
  }

  protected CompilerExecutor getCompilerExecutor() {
    return compilerExecutor;
  }

  /**
   * Serializable state of the compiler.
   */
  private static class CompilerState implements Serializable {
    private final Node externAndJsRoot;
    private final Node externsRoot;
    private final Node jsRoot;
    private final FeatureSet featureSet;
    private final List<CompilerInput> externs;
    private final List<CompilerInput> inputs;
    private final Map<InputId, CompilerInput> inputsById;
    private final JSTypeRegistry typeRegistry;
    private final TypeValidator typeValidator;
    private final MostRecentTypechecker mostRecentTypeChecker;
    private final CompilerInput synthesizedExternsInput;
    private final CompilerInput synthesizedExternsInputAtEnd;
    private final Map<String, Node> injectedLibraries;
    private final Node lastInjectedLibrary;
    private final GlobalTypeInfo globalTypeInfo;
    private final boolean hasRegExpGlobalReferences;
    private final LifeCycleStage lifeCycleStage;
    private final Set<String> externProperties;
    private final JSError[] errors;
    private final JSError[] warnings;
    private final JSModuleGraph moduleGraph;
    private final List<JSModule> modules;
    private final int uniqueNameId;
    private final Set<String> exportedNames;
    private final Map<String, Integer> cssNames;
    private final VariableMap variableMap;
    private final VariableMap propertyMap;
    private final VariableMap anonymousFunctionaMap;
    private final FunctionNames functioNames;
    private final VariableMap stringMap;
    private final String idGeneratorMap;
    private final IdGenerator crossModuleIdGenerator;
    private final ImmutableMap<String, Node> defaultDefineValues;
    private final Map<String, Object> annotationMap;
    private final ConcurrentHashMap<String, SourceMapInput> inputSourceMaps;
    private final int changeStamp;

    CompilerState(Compiler compiler) {
      this.externsRoot = checkNotNull(compiler.externsRoot);
      this.jsRoot = checkNotNull(compiler.jsRoot);
      this.externAndJsRoot = checkNotNull(compiler.externAndJsRoot);
      this.featureSet = checkNotNull(compiler.featureSet);
      this.typeRegistry = compiler.typeRegistry;
      this.externs = compiler.externs;
      this.inputs = checkNotNull(compiler.inputs);
      this.inputsById = checkNotNull(compiler.inputsById);
      this.mostRecentTypeChecker = compiler.mostRecentTypechecker;
      this.synthesizedExternsInput = compiler.synthesizedExternsInput;
      this.synthesizedExternsInputAtEnd = compiler.synthesizedExternsInputAtEnd;
      this.injectedLibraries = compiler.injectedLibraries;
      this.lastInjectedLibrary = compiler.lastInjectedLibrary;
      this.globalTypeInfo = compiler.globalTypeInfo;
      this.hasRegExpGlobalReferences = compiler.hasRegExpGlobalReferences;
      this.typeValidator = compiler.typeValidator;
      this.lifeCycleStage = compiler.getLifeCycleStage();
      this.externProperties = compiler.externProperties;
      this.errors = compiler.errorManager.getErrors();
      this.warnings = compiler.errorManager.getWarnings();
      this.moduleGraph = compiler.moduleGraph;
      this.modules = compiler.modules;
      this.uniqueNameId = compiler.uniqueNameId;
      this.exportedNames = compiler.exportedNames;
      this.cssNames = compiler.cssNames;
      this.variableMap = compiler.variableMap;
      this.propertyMap = compiler.propertyMap;
      this.anonymousFunctionaMap = compiler.anonymousFunctionNameMap;
      this.functioNames = compiler.functionNames;
      this.stringMap = compiler.stringMap;
      this.idGeneratorMap = compiler.idGeneratorMap;
      this.crossModuleIdGenerator = compiler.crossModuleIdGenerator;
      this.defaultDefineValues = checkNotNull(compiler.defaultDefineValues);
      this.annotationMap = checkNotNull(compiler.annotationMap);
      this.inputSourceMaps = compiler.inputSourceMaps;
      this.changeStamp = compiler.changeStamp;
    }
  }

  @GwtIncompatible("ObjectOutputStream")
  public void saveState(OutputStream outputStream) throws IOException {
    // Do not close the outputstream, caller is responsible for closing it.
    final ObjectOutputStream objectOutputStream = new ObjectOutputStream(outputStream);
    runInCompilerThread(new Callable<Void>() {
      @Override
      public Void call() throws Exception {
        Tracer tracer = newTracer("serializeCompilerState");
        objectOutputStream.writeObject(new CompilerState(Compiler.this));
        if (typeRegistry != null) {
          typeRegistry.saveContents(objectOutputStream);
        }
        stopTracer(tracer, "serializeCompilerState");
        return null;
      }
    });
  }

  @GwtIncompatible("ObjectInputStream")
  public void restoreState(InputStream inputStream) throws IOException, ClassNotFoundException  {
    initWarningsGuard(options.getWarningsGuard());
    maybeSetTracker();

    List<JSModule> newModules = modules;

    class CompilerObjectInputStream extends ObjectInputStream implements HasCompiler {
      public CompilerObjectInputStream(InputStream in) throws IOException {
        super(in);
      }

      @Override
      public AbstractCompiler getCompiler() {
        return Compiler.this;
      }
    }

    // Do not close the input stream, caller is responsible for closing it.
    final ObjectInputStream objectInputStream = new CompilerObjectInputStream(inputStream);
    CompilerState compilerState =
        runInCompilerThread(
            new Callable<CompilerState>() {
              @Override
              public CompilerState call() throws Exception {
                Tracer tracer = newTracer(PassNames.DESERIALIZE_COMPILER_STATE);
                CompilerState compilerState = (CompilerState) objectInputStream.readObject();
                if (compilerState.typeRegistry != null) {
                  compilerState.typeRegistry.restoreContents(objectInputStream);
                }
                stopTracer(tracer, PassNames.DESERIALIZE_COMPILER_STATE);
                return compilerState;
              }
            });

    featureSet = compilerState.featureSet;
    externs = compilerState.externs;
    inputs = compilerState.inputs;
    inputsById.clear();
    inputsById.putAll(compilerState.inputsById);
    typeRegistry = compilerState.typeRegistry;
    externAndJsRoot = compilerState.externAndJsRoot;
    externsRoot = compilerState.externsRoot;
    jsRoot = compilerState.jsRoot;
    mostRecentTypechecker = compilerState.mostRecentTypeChecker;
    synthesizedExternsInput = compilerState.synthesizedExternsInput;
    synthesizedExternsInputAtEnd = compilerState.synthesizedExternsInputAtEnd;
    injectedLibraries.clear();
    injectedLibraries.putAll(compilerState.injectedLibraries);
    lastInjectedLibrary = compilerState.lastInjectedLibrary;
    globalTypeInfo = compilerState.globalTypeInfo;
    hasRegExpGlobalReferences = compilerState.hasRegExpGlobalReferences;
    typeValidator = compilerState.typeValidator;
    setLifeCycleStage(compilerState.lifeCycleStage);
    externProperties = compilerState.externProperties;
    moduleGraph = compilerState.moduleGraph;
    modules = compilerState.modules;
    uniqueNameId = compilerState.uniqueNameId;
    exportedNames.clear();
    exportedNames.addAll(compilerState.exportedNames);
    cssNames = compilerState.cssNames;
    variableMap = compilerState.variableMap;
    propertyMap = compilerState.propertyMap;
    stringMap = compilerState.stringMap;
    anonymousFunctionNameMap = compilerState.anonymousFunctionaMap;
    idGeneratorMap = compilerState.idGeneratorMap;
    crossModuleIdGenerator = compilerState.crossModuleIdGenerator;
    functionNames = compilerState.functioNames;
    defaultDefineValues = checkNotNull(compilerState.defaultDefineValues);
    annotationMap = checkNotNull(compilerState.annotationMap);
    inputSourceMaps = compilerState.inputSourceMaps;
    changeStamp = compilerState.changeStamp;

    // Reapply module names to deserialized modules
    renameModules(newModules, modules);

    // restore errors.
    if (compilerState.errors != null) {
      for (JSError error : compilerState.errors) {
        report(CheckLevel.ERROR, error);
      }
    }
    if (compilerState.warnings != null) {
      for (JSError warning : compilerState.warnings) {
        report(CheckLevel.WARNING, warning);
      }
    }
    if (tracker != null) {
      tracker.updateAfterDeserialize(jsRoot);
    }
  }

  public void resetCompilerInput() {
    for (JSModule module : this.modules) {
      for (CompilerInput input : module.getInputs()) {
        input.reset();
      }
    }
    for (CompilerInput input : this.externs) {
      input.reset();
    }
  }

  /**
   * Returns the module type for the provided namespace.
   */
  @Override
  @Nullable
  CompilerInput.ModuleType getModuleTypeByName(String moduleName) {
    return moduleTypesByName.get(moduleName);
  }
}<|MERGE_RESOLUTION|>--- conflicted
+++ resolved
@@ -1774,24 +1774,6 @@
       } else if (options.needsTranspilationFrom(FeatureSet.ES6_MODULES)
           || options.processCommonJSModules) {
 
-<<<<<<< HEAD
-        if (options.processCommonJSModules) {
-          for (CompilerInput input : inputs) {
-            FindModuleDependencies findDeps =
-                new FindModuleDependencies(
-                    this,
-                    options.getLanguageIn().toFeatureSet().has(Feature.MODULES),
-                    true,
-                    inputPathByWebpackId);
-            findDeps.process(input.getAstRoot(this));
-            this.moduleTypesByName.put(input.getPath().toModuleName(), input.getJsModuleType());
-          }
-        } else if (options.getLanguageIn().toFeatureSet().has(Feature.MODULES)) {
-          parsePotentialModules(inputs);
-        }
-
-=======
->>>>>>> 5e4850cf
         // Build a map of module identifiers for any input which provides no namespace.
         // These files could be imported modules which have no exports, but do have side effects.
         Map<String, CompilerInput> inputModuleIdentifiers = new HashMap<>();
@@ -1817,10 +1799,6 @@
 
         for (CompilerInput input : inputsToRewrite.values()) {
           input.setJsModuleType(CompilerInput.ModuleType.IMPORTED_SCRIPT);
-<<<<<<< HEAD
-          moduleTypesByName.put(input.getPath().toModuleName(), input.getJsModuleType());
-=======
->>>>>>> 5e4850cf
         }
       }
 
@@ -1999,11 +1977,6 @@
       // be forced to be a module.
       if (wasImportedByModule && input.getJsModuleType() == CompilerInput.ModuleType.NONE) {
         input.setJsModuleType(CompilerInput.ModuleType.IMPORTED_SCRIPT);
-<<<<<<< HEAD
-        this.moduleTypesByName.remove(input.getPath().toModuleName());
-        this.moduleTypesByName.put(input.getPath().toModuleName(), input.getJsModuleType());
-=======
->>>>>>> 5e4850cf
       }
 
       return orderedInputs;
@@ -2154,10 +2127,6 @@
         continue;
       }
       input.setJsModuleType(CompilerInput.ModuleType.JSON);
-<<<<<<< HEAD
-      moduleTypesByName.put(input.getPath().toModuleName(), input.getJsModuleType());
-=======
->>>>>>> 5e4850cf
       rewriteJson.process(null, root);
     }
     return rewriteJson.getPackageJsonMainEntries();
@@ -2186,13 +2155,7 @@
     return filteredInputs;
   }
 
-<<<<<<< HEAD
-  /**
-   * Transforms AMD to CJS modules
-   */
-=======
   /** Transforms AMD to CJS modules */
->>>>>>> 5e4850cf
   void processAMDModules() {
     for (CompilerInput input : inputs) {
       input.setCompiler(this);
